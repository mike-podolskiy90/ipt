<?xml version="1.0" encoding="UTF-8"?>
<project xmlns="http://maven.apache.org/POM/4.0.0" xmlns:xsi="http://www.w3.org/2001/XMLSchema-instance" xsi:schemaLocation="http://maven.apache.org/POM/4.0.0 http://maven.apache.org/maven-v4_0_0.xsd">
  <modelVersion>4.0.0</modelVersion>

  <parent>
    <groupId>org.gbif</groupId>
    <artifactId>motherpom</artifactId>
    <version>55</version>
  </parent>

  <artifactId>ipt</artifactId>
  <version>2.7.0-SNAPSHOT</version>
  <packaging>war</packaging>

  <name>IPT</name>
  <description>The GBIF Integrated Publishing Toolkit</description>
  <url>https://github.com/gbif/ipt</url>

  <!--
   Default settings used mainly for development.
   To build a release please use -P release
   -->
  <properties>
    <!--
      maven treats properties as strings only, so we cannot negate a boolean devMode value.
      Therefore, we keep both available - make sure they are always negated in all profiles!
      -->
    <devMode>false</devMode>
    <devModeNegated>true</devModeNegated>
    <jetty.port>7001</jetty.port>

    <analytics.key />
    <ipt.frontPageImageURL />
    <google.maps.key />
    <ipt.baseURL />

    <!-- The datadir for tests that use a guice injected DataDir object -->
    <test.datadir>/tmp/test-datadir</test.datadir>

    <!-- GBIF dependencies -->
<<<<<<< HEAD
    <dwc-api.version>1.42</dwc-api.version>
    <dwca-io.version>2.16</dwca-io.version>
    <gbif-api.version>0.177</gbif-api.version>
    <gbif-common.version>0.58</gbif-common.version>
    <gbif-doi.version>2.21</gbif-doi.version>
    <gbif-metadata-profile.version>2.0-SNAPSHOT</gbif-metadata-profile.version>
    <gbif-parsers.version>0.60</gbif-parsers.version>
    <gbif-httputils.version>1.4</gbif-httputils.version>
=======
    <dwc-api.version>1.41</dwc-api.version>
    <dwca-io.version>2.15</dwca-io.version>
    <gbif-api.version>0.175</gbif-api.version>
    <gbif-common.version>0.59</gbif-common.version>
    <gbif-doi.version>2.19</gbif-doi.version>
    <gbif-metadata-profile.version>1.6</gbif-metadata-profile.version>
    <gbif-parsers.version>0.59</gbif-parsers.version>
    <gbif-registry-metadata.version>3.87</gbif-registry-metadata.version>
    <gbif-httputils.version>1.3</gbif-httputils.version>
>>>>>>> 6b4bd6e0

    <!-- Third party dependencies -->
    <apache-poi.version>5.2.3</apache-poi.version>
    <bcrypt.version>0.9.0</bcrypt.version>
    <commons-digester.version>2.1</commons-digester.version>
    <commons-io.version>2.11.0</commons-io.version>
    <commons-lang3.version>3.12.0</commons-lang3.version>
    <commons-collections4.version>4.4</commons-collections4.version>
    <commons-validator.version>1.7</commons-validator.version>
    <commons-text.version>1.10.0</commons-text.version>
    <freemarker.version>2.3.31</freemarker.version>
    <gson.version>2.9.0</gson.version>
    <guava.version>20.0</guava.version>
    <guice.version>4.2.0</guice.version>
    <httpclient.version>4.5.13</httpclient.version>
    <httpcore.version>4.4.15</httpcore.version>
    <javassist.version>3.12.1.GA</javassist.version>
    <javax.mail.version>1.4.7</javax.mail.version>
    <jersey.version>1.19.4</jersey.version>
    <jetty-maven-plugin.version>9.4.49.v20220914</jetty-maven-plugin.version>
    <jsp-api.version>2.0</jsp-api.version>
    <jsr305.version>3.0.2</jsr305.version>
    <junit.version>5.9.1</junit.version>
    <log4j.version>2.19.0</log4j.version>
    <mockito.version>4.9.0</mockito.version>
    <openrtf.version>1.2.1</openrtf.version>
    <owasp-java-html-sanitizer.version>20211018.2</owasp-java-html-sanitizer.version>
    <servlet-api.version>3.0.1</servlet-api.version>
    <struts2.version>2.5.30</struts2.version>
    <validation-api.version>2.0.1.Final</validation-api.version>
    <!-- NB XStream does not use semantic versioning.  Take care when upgrading, as we need to
         ensure the IPT can still load existing resource.xml and other configuration files -->
    <xstream.version>1.4.19</xstream.version>
    <jaxb-api.version>2.3.1</jaxb-api.version>
    <jaxb-runtime.version>2.3.1</jaxb-runtime.version>

    <!-- JDBC drivers -->
    <jtds.version>1.3.1</jtds.version>
    <mssql-jdbc.version>11.2.1.jre8</mssql-jdbc.version>
    <mysql-connector-java.version>8.0.31</mysql-connector-java.version>
    <ojdbc.version>21.7.0.0</ojdbc.version>
    <postgresql.version>42.5.1</postgresql.version>

    <!-- Plugins -->
    <buildnumber-maven-plugin.version>1.2</buildnumber-maven-plugin.version>
    <native2ascii-maven-plugin.version>2.0.1</native2ascii-maven-plugin.version>
    <maven-war-plugin.version>3.3.2</maven-war-plugin.version>
  </properties>

  <developers>
    <developer>
      <name>Tim Robertson</name>
      <email>trobertson@gbif.org</email>
    </developer>
    <developer>
      <name>Matt Blissett</name>
      <email>mblissett@gbif.org</email>
    </developer>
    <developer>
      <name>Mikhail Podolskiy</name>
      <email>mpodolskiy@gbif.org</email>
    </developer>
  </developers>

  <mailingLists>
    <mailingList>
      <name>IPT User &amp; Developer List</name>
      <post>ipt@lists.gbif.org</post>
      <subscribe>ipt-subscribe@lists.gbif.org</subscribe>
      <unsubscribe>ipt-unsubscribe@lists.gbif.org</unsubscribe>
      <archive>https://lists.gbif.org/pipermail/ipt/</archive>
    </mailingList>
  </mailingLists>

  <scm>
    <connection>scm:git:git@github.com:gbif/${project.artifactId}.git</connection>
    <url>https://github.com/gbif/${project.artifactId}</url>
    <developerConnection>scm:git:git@github.com:gbif/${project.artifactId}.git</developerConnection>
    <tag>HEAD</tag>
  </scm>

  <issueManagement>
    <system>GitHub</system>
    <url>https://github.com/gbif/ipt/issues</url>
  </issueManagement>

  <ciManagement>
    <url>https://builds.gbif.org/job/ipt/</url>
    <system>jenkins</system>
  </ciManagement>

  <repositories>
    <repository>
      <id>gbif-all</id>
      <url>https://repository.gbif.org/content/groups/gbif</url>
    </repository>
    <repository>
      <id>gbif-thirdparty</id>
      <url>https://repository.gbif.org/content/repositories/thirdparty</url>
    </repository>
    <repository>
      <id>jitpack.io</id>
      <url>https://jitpack.io</url>
    </repository>
  </repositories>

  <build>
    <finalName>ipt-${project.version}-r${buildNumber}</finalName>
    <defaultGoal>jetty:run</defaultGoal>
    <plugins>

      <plugin>
        <groupId>org.apache.maven.plugins</groupId>
        <artifactId>maven-release-plugin</artifactId>
        <version>${maven-release-plugin.version}</version>
        <configuration>
          <useReleaseProfile>false</useReleaseProfile>
          <arguments>-Pgbif-release,release</arguments>
        </configuration>
      </plugin>

      <!--
      To simplify development, allows developers to use "mvn jetty:run"
       Change the port on commandline with -D jetty.port=8080
      -->

      <plugin>
        <!--
          http://wiki.eclipse.org/Jetty/Feature/Jetty_Maven_Plugin
        -->
        <groupId>org.eclipse.jetty</groupId>
        <artifactId>jetty-maven-plugin</artifactId>
        <version>${jetty-maven-plugin.version}</version>
        <configuration>
          <webAppConfig>
            <contextPath>/</contextPath>
          </webAppConfig>
          <!-- no scan, don't detect changed classes -->
          <scanIntervalSeconds>0</scanIntervalSeconds>
          <stopKey>stop</stopKey>
          <stopPort>9362</stopPort>
          <systemProperties>
            <systemProperty>
              <name>servername</name>
              <value>http://localhost:${jetty.port}</value>
            </systemProperty>
          </systemProperties>
        </configuration>
      </plugin>

      <!--
         small plugin that allows to access the projects SVN revision number.
         Useful to keep the pom ipt version at 1.x-SNAPSHOT while still having a unique build number
         See: http://mojo.codehaus.org/buildnumber-maven-plugin/usage.html
         -->
      <plugin>
        <groupId>org.codehaus.mojo</groupId>
        <artifactId>buildnumber-maven-plugin</artifactId>
        <version>${buildnumber-maven-plugin.version}</version>
        <executions>
          <execution>
            <phase>validate</phase>
            <goals>
              <goal>create</goal>
            </goals>
          </execution>
        </executions>
        <configuration>
          <doCheck>false</doCheck>
          <doUpdate>false</doUpdate>
          <shortRevisionLength>7</shortRevisionLength>
        </configuration>
      </plugin>

      <!-- https://github.com/mojohaus/native2ascii-maven-plugin/wiki/Usage:-resources -->
      <plugin>
        <groupId>org.codehaus.mojo</groupId>
        <artifactId>native2ascii-maven-plugin</artifactId>
        <version>${native2ascii-maven-plugin.version}</version>
        <executions>
          <execution>
            <id>utf8-to-latin1</id>
            <goals>
              <goal>resources</goal>
            </goals>
            <phase>process-resources</phase>
            <configuration>
              <srcDir>src/main/resources</srcDir>
              <targetDir>${project.build.outputDirectory}</targetDir>
              <encoding>${project.build.sourceEncoding}</encoding>
              <includes>
                <include>ApplicationResources_*.properties</include>
              </includes>
            </configuration>
          </execution>
        </executions>
      </plugin>

      <plugin>
        <groupId>org.apache.maven.plugins</groupId>
        <artifactId>maven-failsafe-plugin</artifactId>
        <version>${maven-failsafe-plugin.version}</version>
      </plugin>

      <plugin>
        <groupId>com.diffplug.spotless</groupId>
        <artifactId>spotless-maven-plugin</artifactId>
        <version>${spotless-maven-plugin.version}</version>
      </plugin>

    </plugins>

    <resources>
      <!-- The default resources will all be filtered, i.e. maven variables ${xyz} will be replaced by maven -->
      <resource>
        <directory>src/main/resources</directory>

        <!-- exclude the following files, as they use the same ${} syntax for non maven variables -->
        <excludes>
          <exclude>ApplicationResources*.properties</exclude>
          <exclude>struts*.xml</exclude>
        </excludes>
        <filtering>true</filtering>
      </resource>
      <resource>

        <!-- finally include the excluded files again without filtering -->
        <directory>src/main/resources</directory>
        <includes>
          <include>ApplicationResources*.properties</include>
          <include>struts*.xml</include>
        </includes>
        <filtering>false</filtering>
      </resource>
    </resources>

    <testResources>
      <!-- with filtering copying big test files becomes VERY slow -->
      <testResource>
        <directory>src/test/resources</directory>
        <excludes>
          <exclude>*.properties</exclude>
        </excludes>
        <filtering>false</filtering>
      </testResource>
      <!-- filtering needed for example to populate .yaml file properties from maven variables -->
      <testResource>
        <directory>src/test/resources</directory>
        <includes>
          <include>*.properties</include>
          <include>*.yaml</include>
        </includes>
        <filtering>true</filtering>
      </testResource>
    </testResources>
  </build>

  <dependencies>
    <!-- GBIF dependencies -->
    <dependency>
      <groupId>org.gbif</groupId>
      <artifactId>dwca-io</artifactId>
      <version>${dwca-io.version}</version>
    </dependency>
    <dependency>
      <groupId>org.gbif</groupId>
      <artifactId>gbif-metadata-profile-eml</artifactId>
      <version>${gbif-metadata-profile.version}</version>
    </dependency>
    <dependency>
      <groupId>org.gbif</groupId>
      <artifactId>dwc-api</artifactId>
      <version>${dwc-api.version}</version>
      <exclusions>
        <exclusion>
          <groupId>com.fasterxml.jackson.core</groupId>
          <artifactId>*</artifactId>
        </exclusion>
      </exclusions>
    </dependency>
    <dependency>
      <groupId>org.gbif</groupId>
      <artifactId>gbif-common</artifactId>
      <version>${gbif-common.version}</version>
    </dependency>
    <dependency>
      <groupId>org.gbif</groupId>
      <artifactId>gbif-httputils</artifactId>
      <version>${gbif-httputils.version}</version>
    </dependency>
    <dependency>
      <groupId>org.gbif</groupId>
      <artifactId>gbif-api</artifactId>
      <version>${gbif-api.version}</version>
      <exclusions>
        <exclusion>
          <groupId>com.fasterxml.jackson.core</groupId>
          <artifactId>*</artifactId>
        </exclusion>
      </exclusions>
    </dependency>
    <dependency>
      <groupId>org.gbif</groupId>
      <artifactId>gbif-parsers</artifactId>
      <version>${gbif-parsers.version}</version>
      <!-- Exclude name-parser, not used in the IPT -->
      <exclusions>
        <exclusion>
          <groupId>org.gbif</groupId>
          <artifactId>name-parser-v1</artifactId>
        </exclusion>
      </exclusions>
    </dependency>
    <dependency>
      <groupId>org.gbif</groupId>
      <artifactId>gbif-doi</artifactId>
      <version>${gbif-doi.version}</version>
      <exclusions>
        <exclusion>
          <groupId>ch.qos.logback</groupId>
          <artifactId>logback-classic</artifactId>
        </exclusion>
      </exclusions>
    </dependency>
    <dependency>
      <!-- To redirect calls to SLF4J from dwca-reader & gbif-common to Log4J -->
      <groupId>org.apache.logging.log4j</groupId>
      <artifactId>log4j-slf4j-impl</artifactId>
      <version>${log4j.version}</version>
      <scope>runtime</scope>
    </dependency>

    <!-- Struts2,  2.3.x series -->
    <dependency>
      <groupId>org.apache.struts</groupId>
      <artifactId>struts2-core</artifactId>
      <version>${struts2.version}</version>
      <exclusions>
        <!-- not needed - we use guice -->
        <exclusion>
          <groupId>org.springframework</groupId>
          <artifactId>spring-test</artifactId>
        </exclusion>
      </exclusions>
    </dependency>
    <!-- serializes actions into JSON, and used for inventory -->
    <dependency>
      <groupId>org.apache.struts</groupId>
      <artifactId>struts2-json-plugin</artifactId>
      <version>${struts2.version}</version>
    </dependency>
    <!-- required by OGNL/struts2 since version 2.2.x -->
    <dependency>
      <groupId>javassist</groupId>
      <artifactId>javassist</artifactId>
      <version>${javassist.version}</version>
      <scope>runtime</scope>
    </dependency>
    <dependency>
      <groupId>org.freemarker</groupId>
      <artifactId>freemarker</artifactId>
      <version>${freemarker.version}</version>
    </dependency>

    <!-- Guice provides the code based (not XML based) injection dependency framework -->
    <dependency>
      <groupId>com.google.inject</groupId>
      <artifactId>guice</artifactId>
      <version>${guice.version}</version>
      <exclusions>

        <!-- superseded by guava and causing exceptions under tomcat6 -->
        <!--
          java.lang.NoSuchMethodError com.google.common.collect.ImmutableList.copyOf(Ljava/util/Collection;)
        -->
        <exclusion>
          <groupId>com.google.code.google-collections</groupId>
          <artifactId>google-collect</artifactId>
        </exclusion>
      </exclusions>
    </dependency>
    <!-- connector to use guice natively with struts2 -->
    <dependency>
      <groupId>com.google.inject.extensions</groupId>
      <artifactId>guice-struts2</artifactId>
      <version>${guice.version}</version>
      <scope>compile</scope>
    </dependency>
    <dependency>
      <groupId>com.google.inject.extensions</groupId>
      <artifactId>guice-assistedinject</artifactId>
      <version>${guice.version}</version>
    </dependency>
    <dependency>
      <groupId>com.google.inject.extensions</groupId>
      <artifactId>guice-servlet</artifactId>
      <version>${guice.version}</version>
      <exclusions>
        <exclusion>
          <groupId>javax.servlet</groupId>
          <artifactId>servlet-api</artifactId>
        </exclusion>
      </exclusions>
    </dependency>
    <dependency>
      <groupId>com.google.guava</groupId>
      <artifactId>guava</artifactId>
      <version>${guava.version}</version>
    </dependency>
    <!-- Used to validate email addresses -->
    <dependency>
      <groupId>javax.mail</groupId>
      <artifactId>mail</artifactId>
      <version>${javax.mail.version}</version>
    </dependency>

    <dependency>
      <groupId>javax.servlet</groupId>
      <artifactId>javax.servlet-api</artifactId>
      <version>${servlet-api.version}</version>
      <scope>provided</scope>
    </dependency>

    <!-- Accessing different external databases to suck in data alternatively to text files -->
    <!-- JDBC driver to support a variety of external datasources -->
    <dependency>
      <groupId>mysql</groupId>
      <artifactId>mysql-connector-java</artifactId>
      <version>${mysql-connector-java.version}</version>
      <scope>runtime</scope>
    </dependency>
    <dependency>
      <groupId>org.postgresql</groupId>
      <artifactId>postgresql</artifactId>
      <version>${postgresql.version}</version>
      <scope>runtime</scope>
    </dependency>
    <dependency>
      <groupId>net.sourceforge.jtds</groupId>
      <artifactId>jtds</artifactId>
      <version>${jtds.version}</version>
      <scope>runtime</scope>
    </dependency>
    <dependency>
      <groupId>com.microsoft.sqlserver</groupId>
      <artifactId>mssql-jdbc</artifactId>
      <version>${mssql-jdbc.version}</version>
      <scope>runtime</scope>
    </dependency>
    <dependency>
      <groupId>com.oracle.database.jdbc</groupId>
      <artifactId>ojdbc8</artifactId>
      <version>${ojdbc.version}</version>
      <scope>runtime</scope>
    </dependency>

    <!-- excel parsing -->
    <dependency>
      <groupId>org.apache.poi</groupId>
      <artifactId>poi</artifactId>
      <version>${apache-poi.version}</version>
    </dependency>
    <dependency>
      <groupId>org.apache.poi</groupId>
      <artifactId>poi-ooxml</artifactId>
      <version>${apache-poi.version}</version>
      <exclusions>
        <exclusion>
          <groupId>dom4j</groupId>
          <artifactId>dom4j</artifactId>
        </exclusion>
      </exclusions>
    </dependency>

    <!--
      Log4j used directly
      PLEASE DON'T USE COMMONS-LOGGING !!!
      there are some know classloader issues when used with tomcat
    -->
    <dependency>
      <groupId>org.apache.logging.log4j</groupId>
      <artifactId>log4j-core</artifactId>
      <version>${log4j.version}</version>
    </dependency>


    <!-- Commons lang utilities -->
    <dependency>
      <groupId>org.apache.commons</groupId>
      <artifactId>commons-lang3</artifactId>
      <version>${commons-lang3.version}</version>
    </dependency>
    <!-- URL validation -->
    <dependency>
      <groupId>commons-validator</groupId>
      <artifactId>commons-validator</artifactId>
      <version>${commons-validator.version}</version>
    </dependency>
    <!-- Commons collections, for multi value maps -->
    <dependency>
      <groupId>org.apache.commons</groupId>
      <artifactId>commons-collections4</artifactId>
      <version>${commons-collections4.version}</version>
    </dependency>
    <!-- Commons text, for WordUtils etc. -->
    <dependency>
      <groupId>org.apache.commons</groupId>
      <artifactId>commons-text</artifactId>
      <version>${commons-text.version}</version>
    </dependency>


    <!-- native java io cannot handle redirects -->
    <dependency>
      <groupId>org.apache.httpcomponents</groupId>
      <artifactId>httpclient</artifactId>
      <version>${httpclient.version}</version>
    </dependency>
    <dependency>
      <groupId>org.apache.httpcomponents</groupId>
      <artifactId>httpcore</artifactId>
      <version>${httpcore.version}</version>
    </dependency>
    <dependency>
      <groupId>javax.validation</groupId>
      <artifactId>validation-api</artifactId>
      <version>${validation-api.version}</version>
    </dependency>

    <!-- Simple XML Parsing -->
    <dependency>
      <groupId>commons-digester</groupId>
      <artifactId>commons-digester</artifactId>
      <version>${commons-digester.version}</version>
    </dependency>

    <!--
      XStream for resource config data persistence (could be replaced by JAXB in the future)
    -->
    <dependency>
      <groupId>com.thoughtworks.xstream</groupId>
      <artifactId>xstream</artifactId>
      <version>${xstream.version}</version>
    </dependency>

    <!-- file utils -->
    <dependency>
      <groupId>commons-io</groupId>
      <artifactId>commons-io</artifactId>
      <version>${commons-io.version}</version>
    </dependency>

    <!-- RTF generation -->
    <dependency>
      <groupId>com.github.librepdf</groupId>
      <artifactId>openrtf</artifactId>
      <version>${openrtf.version}</version>
    </dependency>

    <dependency>
      <groupId>com.sun.jersey</groupId>
      <artifactId>jersey-core</artifactId>
      <version>${jersey.version}</version>
    </dependency>
    <dependency>
      <groupId>com.sun.jersey</groupId>
      <artifactId>jersey-client</artifactId>
      <version>${jersey.version}</version>
    </dependency>

    <!-- JSON representation -->
    <dependency>
      <groupId>com.google.code.gson</groupId>
      <artifactId>gson</artifactId>
      <version>${gson.version}</version>
    </dependency>

    <!-- Annotations -->
    <dependency>
      <groupId>com.google.code.findbugs</groupId>
      <artifactId>jsr305</artifactId>
      <version>${jsr305.version}</version>
    </dependency>

    <!-- HTML sanitizer preventing XSS attacks -->
    <dependency>
      <groupId>com.googlecode.owasp-java-html-sanitizer</groupId>
      <artifactId>owasp-java-html-sanitizer</artifactId>
      <version>${owasp-java-html-sanitizer.version}</version>
    </dependency>

    <!-- JAXB (needed for java 11) -->
    <dependency>
      <groupId>javax.xml.bind</groupId>
      <artifactId>jaxb-api</artifactId>
      <version>${jaxb-api.version}</version>
    </dependency>
    <dependency>
      <groupId>org.glassfish.jaxb</groupId>
      <artifactId>jaxb-runtime</artifactId>
      <version>${jaxb-runtime.version}</version>
    </dependency>

    <!-- Password hashing -->
    <dependency>
      <groupId>at.favre.lib</groupId>
      <artifactId>bcrypt</artifactId>
      <version>${bcrypt.version}</version>
    </dependency>

    <!-- Test dependencies -->
    <dependency>
      <groupId>org.junit.jupiter</groupId>
      <artifactId>junit-jupiter-engine</artifactId>
      <version>${junit.version}</version>
      <scope>test</scope>
    </dependency>
    <dependency>
      <groupId>org.junit.jupiter</groupId>
      <artifactId>junit-jupiter-params</artifactId>
      <version>${junit.version}</version>
      <scope>test</scope>
    </dependency>
    <dependency>
      <groupId>org.mockito</groupId>
      <artifactId>mockito-core</artifactId>
      <version>${mockito.version}</version>
      <scope>test</scope>
    </dependency>
  </dependencies>

  <profiles>
    <!-- Settings used for an IPT release -->
    <profile>
      <id>release</id>
      <build>
        <plugins>
          <plugin>
            <groupId>org.apache.maven.plugins</groupId>
            <artifactId>maven-war-plugin</artifactId>
            <version>${maven-war-plugin.version}</version>
            <configuration>
              <!-- don't bundle local datadir.location file with generated war -->
              <packagingExcludes>**/datadir.location</packagingExcludes>
            </configuration>
          </plugin>
        </plugins>
      </build>
    </profile>

    <!-- Settings used for an IPT snapshot build -->
    <profile>
      <id>staging</id>
      <build>
        <plugins>
          <plugin>
            <groupId>org.apache.maven.plugins</groupId>
            <artifactId>maven-war-plugin</artifactId>
            <version>${maven-war-plugin.version}</version>
            <configuration>
              <!-- don't bundle local datadir.location file with generated war -->
              <packagingExcludes>**/datadir.location</packagingExcludes>
            </configuration>
          </plugin>
        </plugins>
      </build>
    </profile>

    <!-- Settings used for local IPT development, in particular activating the struts2 dev mode -->
    <profile>
      <id>dev</id>
      <properties>
        <devMode>true</devMode>
        <devModeNegated>false</devModeNegated>
      </properties>
    </profile>

  </profiles>
</project><|MERGE_RESOLUTION|>--- conflicted
+++ resolved
@@ -38,26 +38,14 @@
     <test.datadir>/tmp/test-datadir</test.datadir>
 
     <!-- GBIF dependencies -->
-<<<<<<< HEAD
     <dwc-api.version>1.42</dwc-api.version>
     <dwca-io.version>2.16</dwca-io.version>
     <gbif-api.version>0.177</gbif-api.version>
-    <gbif-common.version>0.58</gbif-common.version>
+    <gbif-common.version>0.59</gbif-common.version>
     <gbif-doi.version>2.21</gbif-doi.version>
-    <gbif-metadata-profile.version>2.0-SNAPSHOT</gbif-metadata-profile.version>
+    <gbif-metadata-profile.version>2.1-SNAPSHOT</gbif-metadata-profile.version>
     <gbif-parsers.version>0.60</gbif-parsers.version>
     <gbif-httputils.version>1.4</gbif-httputils.version>
-=======
-    <dwc-api.version>1.41</dwc-api.version>
-    <dwca-io.version>2.15</dwca-io.version>
-    <gbif-api.version>0.175</gbif-api.version>
-    <gbif-common.version>0.59</gbif-common.version>
-    <gbif-doi.version>2.19</gbif-doi.version>
-    <gbif-metadata-profile.version>1.6</gbif-metadata-profile.version>
-    <gbif-parsers.version>0.59</gbif-parsers.version>
-    <gbif-registry-metadata.version>3.87</gbif-registry-metadata.version>
-    <gbif-httputils.version>1.3</gbif-httputils.version>
->>>>>>> 6b4bd6e0
 
     <!-- Third party dependencies -->
     <apache-poi.version>5.2.3</apache-poi.version>
