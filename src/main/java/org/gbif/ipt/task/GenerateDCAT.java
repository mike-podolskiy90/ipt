package org.gbif.ipt.task;

import com.google.common.annotations.VisibleForTesting;
import com.google.inject.Inject;
import com.google.inject.Singleton;
import org.gbif.ipt.config.AppConfig;
import org.gbif.ipt.model.Ipt;
import org.gbif.ipt.model.Resource;

import java.io.*;
import java.text.DateFormat;
import java.text.SimpleDateFormat;
import java.util.*;
import java.util.logging.Logger;

import org.gbif.ipt.service.admin.RegistrationManager;
import org.gbif.ipt.service.manage.ResourceManager;
import org.gbif.metadata.eml.*;

/**
 * Class to generate a DCAT feed of the data
 */
@Singleton
public class GenerateDCAT {

    private AppConfig cfg;
    private RegistrationManager regMgr;
    private ResourceManager rscMgr;
    private static Map<String, String> prefixes;
    private Set<String> organisations;

    @Inject
    public GenerateDCAT(AppConfig cfg, RegistrationManager regMgr, ResourceManager rscMgr) {
        this.cfg = cfg;
        this.regMgr = regMgr;
        this.rscMgr = rscMgr;
    }

    public  String readingDCAT(){
        String DCATCatalog ="";
        String CurrentLine;
        BufferedReader br = null;
        for(Resource res : rscMgr.listPublishedPublicVersions()){
           try
           {
               String path = rscMgr.isDCATExisting(res.getShortname());
               if(path != null){
                br = new BufferedReader(new FileReader(path));
                while ((CurrentLine = br.readLine()) != null) {
                    DCATCatalog += CurrentLine + "\n";
                }
               }
               else {//TODO Create a DCAT feed for this dataset ?
                };
        }
        catch (FileNotFoundException e){
            System.out.println("404 : DCAT-DATASET file not found : "+ e);
        }catch(IOException e){
                System.out.println("error" + e);
            } finally {
            try {
                if (br != null)br.close();
            } catch (IOException ex) {
                ex.printStackTrace();
            }
        }
       }
       System.out.println("CATALOG \n" + DCATCatalog);
        return DCATCatalog;
    }

    /**
     * Create the DCAT feed
     * The prefixes, Catalog, all Datasets, all Distributions and the organizations
     *
     * @return DCAT feed
     */
    public String getDCATFeed() {
        StringBuilder feed = new StringBuilder();
        return feed.toString();
    }

    /**
     * Create and regenerate the entire DCAT feed
     * The Prefixes, Catalog, all datasets, all Distributions and the organizations
     *
     * @return DCAT feed
     */
    public String createDCATFeed() {
        StringBuilder feed = new StringBuilder();
        organisations = new HashSet<String>();
        feed.append(createPrefixesInformation());
        feed.append("\n");
        feed.append(createDCATCatalogInformation());
        feed.append("\n");

        for (Resource res : rscMgr.list()) {
            feed.append(createDCATDatasetInformation(res));
            feed.append("\n");
            feed.append(createDCATDistributionInformation(res));
            feed.append("\n");
        }

        for (String org : organisations) {
            feed.append(org);
            feed.append("\n");
        }
        return feed.toString();
    }

    /**
     * Create the DCAT information for one
     *
     * @return String
     */
    public String createDCATDataset() {
        StringBuilder datasetBuilder = new StringBuilder();

        return datasetBuilder.toString();
    }

    /**
     * Create a new file and write the information in it
     *
     * @param path        the path of the file
     * @param information information to be put in the file
     */
    private void writeFile(String path, String information) {
        try {
            PrintWriter pwnew = new PrintWriter(new BufferedWriter(new FileWriter(new File(path))));
            pwnew.println(information);
            pwnew.close();
        } catch (IOException exception) {
            //System.out.println("Writing error " + exception.getMessage());
        }
    }

    /**
     * Write all the prefixes needed in a String representation
     *
     * @return String Prefixes
     */
    @VisibleForTesting
    protected String createPrefixesInformation() {
        prefixes = new HashMap<String, String>();
        prefixes.put("dct:", "http://purl.org/dc/terms/");
        prefixes.put("dcat:", "http://www.w3.org/ns/dcat#");
        prefixes.put("xsd:", "http://www.w3.org/2001/XMLSchema#");
        prefixes.put("skos:", "http://www.w3.org/2004/02/skos/core#");
        prefixes.put("rdfs:", "http://www.w3.org/2000/01/rdf-schema#");
        prefixes.put("foaf:", "http://xmlns.com/foaf/0.1/");
        prefixes.put("schema:", "http://schema.org/");
        prefixes.put("adms:", "http://www.w3.org/ns/adms#");
        prefixes.put("locn:", "http://www.w3.org/ns/locn#");
        prefixes.put("vcard:", "http://www.w3.org/2006/vcard/ns#");

        StringBuilder prefixBuilder = new StringBuilder();
        for (String pre : prefixes.keySet()) {
            prefixBuilder.append("@prefix ");
            prefixBuilder.append(pre);
            prefixBuilder.append(" <");
            prefixBuilder.append(prefixes.get(pre));
            prefixBuilder.append("> .\n");
        }
        return prefixBuilder.toString();
    }

    /**
     * Create the DCAT feed for the Catalog
     * <p>
     * Implemented
     * <ul>
     * <li>dct:title</li>
     * <li>dct:description</li>
     * <li>dct:publisher</li>
     * <li>dcat:dataset</li>
     * <li>foaf:homepage</li>
     * <li>dct:issued</li>
     * <li>dct:modified</li>
     * <li>dcat:themeTaxonomy</li>
     * <li>dct:rights</li>
     * <li>dct:spatial</li>
     * </ul>
     * </p>
     *
     * @return String DCAT Catalog
     */
    @VisibleForTesting
    protected String createDCATCatalogInformation() {

        StringBuilder catalogBuilder = new StringBuilder();
        Ipt ipt = regMgr.getIpt();

        //Run over resources
        List<String> uris = new ArrayList<String>();
        Date firstCreation = new Date();
        Date lastModification = new Date();
        for (Resource res : rscMgr.list()) {
            String uri = cfg.getResourceUrl(res.getShortname()) + "#dataset";
            uris.add(uri);
            if (res.getCreated().before(firstCreation)) {
                firstCreation = res.getCreated();
            }
            if (res.getLastPublished().after(lastModification)) {
                lastModification = res.getLastPublished();
            }
        }

        //Base
        String url = "localhost:8080#catalog";
        if (cfg != null) {
            url = cfg.getBaseUrl() + "#catalog";
        } else {
            Logger.getGlobal().info("Couldn't load catalog URL");
        }
        catalogBuilder.append(encapsulateObject(url, ObjectTypes.RESOURCE));
        catalogBuilder.append("\n");
        catalogBuilder.append(" a dcat:Catalog");

        //Mandatory
        //dct:title
        //System.out.println(registrationManager.getIpt().getName());
        //dct:description
        //dct:publisher
        //dcat:dataset

        //Recommended
        //foaf:homepage
        //dct:issued
        //dct:modified
        //dcat:themeTaxonomy

        //Optional
        //dct:rights
        //dct:spatial
<<<<<<< HEAD
        if (cfg.getLongitude() != null && cfg.getLatitude() != null) {
            addPredicateToBuilder(catalogBuilder, "dct:spatial");
            String spatial = " a dct:Location ; locn:geometry \"" + "{ \\\"type\\\": \\\"Point\\\", \\\"coordinates\\\": [ "
                    + cfg.getLongitude() + "," + cfg.getLatitude()
                    + " ] }\" ";
            addObjectToBuilder(catalogBuilder, spatial, ObjectTypes.OBJECT);
        } else {
            Logger.getGlobal().info("No spatial data defined for the IPT");
        }
=======

>>>>>>> ab2c9214

        catalogBuilder.append(" .\n");
        return catalogBuilder.toString();
    }

    /**
     * Create a DCAT Dataset of one resource
     * <p>
     * Implmented:
     * <ul>
     * <li>dct:title</li>
     * <li>dct:description</li>
     * <li>dcat:keyword</li>
     * <li>dcat:theme</li>
     * <li>adms:contactPoint</li>
     * <li>dct:issued</li>
     * <li>dct:modified</li>
     * <li>dct:spatial</li>
     * <li>adms:versionInfo</li>
     * <li>adms:versionNotes</li>
     * <li>dcat:landingPage</li>
     * <li>foaf:homepage</li>
     * <li>dct:identifier</li>
     * <li>dct:publisher</li>
     * </ul>
     * </p>
     * For every publisher it comes along it creates a foaf:agent with the name of the organisation
     * This is then added to the set organisations, this is not added to this return method
     *
     * @param resource resource to create DCAT Dataset from
     * @return String DCAT Dataset for one resource
     */
    @VisibleForTesting
    protected String createDCATDatasetInformation(Resource resource) {

        StringBuilder datasetBuilder = new StringBuilder();
        Eml eml = resource.getEml();

        //Base
        String url = "localhost:8080#dataset";
        if (cfg != null) {
            url = cfg.getResourceUrl(resource.getShortname()) + "#dataset";
        } else {
            Logger.getGlobal().info("Couldn't load URL of the resource:" + resource.getShortname());
        }
        datasetBuilder.append(encapsulateObject(url, ObjectTypes.RESOURCE));
        datasetBuilder.append("\n");
        datasetBuilder.append("a dcat:Dataset");

        //dct:title
        addPredicateToBuilder(datasetBuilder, "dct:title");
        addObjectToBuilder(datasetBuilder, eml.getTitle(), ObjectTypes.LITERAL);
        //dct:description
        addPredicateToBuilder(datasetBuilder, "dct:description");
        StringBuilder description = new StringBuilder();
        for (String des : eml.getDescription()) {
            description.append(des);
            description.append("\n");
        }
        description.deleteCharAt(description.length() - 1);
        addObjectToBuilder(datasetBuilder, description.toString(), ObjectTypes.LITERAL);
        //dcat:keyword
        for (KeywordSet key : eml.getKeywords()) {
            addPredicateToBuilder(datasetBuilder, "dcat:keyword");
            addObjectsToBuilder(datasetBuilder, key.getKeywords(), ObjectTypes.LITERAL);
        }
        //dcat:theme
        addPredicateToBuilder(datasetBuilder, "dcat:theme");
        addObjectToBuilder(datasetBuilder, "http://eurovoc.europa.eu/5463", ObjectTypes.RESOURCE);
        //adms:contactPoint
        for (Agent contact : eml.getContacts()) {
            addPredicateToBuilder(datasetBuilder, "adms:contactPoint");
            String agent = " a vcard:Kind ; vcard:fn \"" + contact.getFullName() + "\" ";
            if (contact.getEmail() != null) {
                agent += " ; vcard:hasEmail <mailto:" + contact.getEmail() + "> ";
            }
            addObjectToBuilder(datasetBuilder, agent, ObjectTypes.OBJECT);
        }
        //dct:issued
        addPredicateToBuilder(datasetBuilder, "dct:issued");
        addObjectToBuilder(datasetBuilder, parseToIsoDate(eml.getDateStamp()), ObjectTypes.LITERAL);
        //dct:modified
        addPredicateToBuilder(datasetBuilder, "dct:modified");
        addObjectToBuilder(datasetBuilder, parseToIsoDate(eml.getPubDate()), ObjectTypes.LITERAL);
        //dct:spatial
        //Uses geoJSON to represent the geospatial coverage
        //This can easily be verified at http://geojsonlint.com/
        for (GeospatialCoverage geospac : eml.getGeospatialCoverages()) {
            BBox bb = geospac.getBoundingCoordinates();
            addPredicateToBuilder(datasetBuilder, "dct:spatial");
            String spatial = " a dct:Location ; locn:geometry \"" + "{ \\\"type\\\": \\\"Polygon\\\", \\\"coordinates\\\": [ [ ["
                    + bb.getMin().getLongitude() + "," + bb.getMin().getLatitude()
                    + "], [" + bb.getMin().getLongitude() + "," + bb.getMax().getLatitude()
                    + "], [" + bb.getMax().getLongitude() + "," + bb.getMax().getLatitude()
                    + "], [" + bb.getMax().getLongitude() + "," + bb.getMin().getLatitude()
                    + "], [" + bb.getMin().getLongitude() + "," + bb.getMin().getLatitude()
                    + "] ] ] }" + "\" ";
            addObjectToBuilder(datasetBuilder, spatial, ObjectTypes.OBJECT);
        }
        //adms:versionInfo
        if (resource.getLastPublishedVersionsVersion() != null) {
            addPredicateToBuilder(datasetBuilder, "adms:versionInfo");
            addObjectToBuilder(datasetBuilder, resource.getLastPublishedVersionsVersion().toString(), ObjectTypes.LITERAL);
        }
        //adms:versionNotes
        if (resource.getLastPublishedVersionsChangeSummary() != null) {
            addPredicateToBuilder(datasetBuilder, "adms:versionNotes");
            addObjectToBuilder(datasetBuilder, resource.getLastPublishedVersionsChangeSummary(), ObjectTypes.LITERAL);
        }
        //dcat:landingPage
        String landingPage = "localhost:8080";
        if (cfg != null) {
            landingPage = cfg.getResourceUrl(resource.getShortname());
        } else {
            Logger.getGlobal().info("Couldn't load URL for landingPage of " + resource.getShortname());
        }
        addPredicateToBuilder(datasetBuilder, "dcat:landingPage");
        addObjectToBuilder(datasetBuilder, landingPage, ObjectTypes.RESOURCE);
        //foaf:homepage
        if (eml.getHomepageUrl() != null) {
            addPredicateToBuilder(datasetBuilder, "foaf:homepage");
            addObjectToBuilder(datasetBuilder, eml.getHomepageUrl(), ObjectTypes.RESOURCE);
        }
        //dct:identifier
        if (resource.getKey() != null) {
            addPredicateToBuilder(datasetBuilder, "dct:identifier");
            addObjectToBuilder(datasetBuilder, "http://www.gbif.org/dataset/" + resource.getKey(), ObjectTypes.LITERAL);
        }
        //dct:publisher
        if (resource.getOrganisation() != null && resource.getOrganisation().getKey() != null) {
            addPredicateToBuilder(datasetBuilder, "dct:publisher");
            String publisher = "http://www.gbif.org/publisher/" + resource.getOrganisation().getKey() + "#Organization";
            String organisation = encapsulateObject(publisher, ObjectTypes.RESOURCE) + " a foaf:Agent ; foaf:name \"" + resource.getOrganisation().getName() + "\" .";
            organisations.add(organisation);
            addObjectToBuilder(datasetBuilder, publisher, ObjectTypes.RESOURCE);
        }

        datasetBuilder.append(" .\n");
        return datasetBuilder.toString();
    }

    /**
     * Create a DCAT Distribution of one resoure
     * <p>
     * Implemented:
     * <ul>
     * <li>dct:description</li>
     * <li>dct:license</li>
     * <li>dct:format</li>
     * <li>dcat:mediaType</li>
     * <li>dcat:downloadURL</li>
     * </ul>
     *
     * @param resource resource to create he DCAT Distribution from
     * @return String DCAT Distribution for one resource
     */
    @VisibleForTesting
    protected String createDCATDistributionInformation(Resource resource) {
        StringBuilder distributionBuilder = new StringBuilder();
        Eml eml = resource.getEml();

        //Base
        String url = "localhost:8080#distribution";
        if (cfg != null) {
            url = cfg.getResourceArchiveUrl(resource.getShortname());
        } else {
            Logger.getGlobal().info("Couldn't load URL of the distribution:" + resource.getShortname());
        }
        distributionBuilder.append(encapsulateObject(url, ObjectTypes.RESOURCE));
        distributionBuilder.append("\n");
        distributionBuilder.append("a dcat:Distribution");
        //dct:description
        addPredicateToBuilder(distributionBuilder, "dct:description");
        addObjectToBuilder(distributionBuilder, "Darwin Core Archive", ObjectTypes.LITERAL);
        //dct:license
        if (eml.parseLicenseUrl() != null) {
            addPredicateToBuilder(distributionBuilder, "dct:license");
            addObjectToBuilder(distributionBuilder, eml.parseLicenseUrl(), ObjectTypes.RESOURCE);
        } else {
            Logger.getGlobal().info("Can't parse licenseURL for the distribution of " + resource.getShortname());
        }
        //dct:format
        addPredicateToBuilder(distributionBuilder, "dct:format");
        addObjectToBuilder(distributionBuilder, "dwc-a", ObjectTypes.LITERAL);
        //dcat:mediaType
        addPredicateToBuilder(distributionBuilder, "dcat:mediaType");
        addObjectToBuilder(distributionBuilder, "application/zip", ObjectTypes.LITERAL);
        //dcat:downloadURL
        if (cfg != null) {
            addPredicateToBuilder(distributionBuilder, "dcat:downloadURL");
            addObjectToBuilder(distributionBuilder, cfg.getResourceArchiveUrl(resource.getShortname()), ObjectTypes.RESOURCE);
        } else {
            Logger.getGlobal().info("Couldn't get downloadURL for the distribution of " + resource.getShortname());
        }

        distributionBuilder.append(" .\n");
        return distributionBuilder.toString();
    }

    /**
     * Method to add the predicate to the builder in turtle syntax
     * Ends the previous predicate with a ; and a newline
     *
     * @param builder   builder for the String
     * @param predicate Relation between the subject and object
     */
    private static void addPredicateToBuilder(StringBuilder builder, String predicate) {
        builder.append(" ;\n");
        builder.append(predicate);
        builder.append(" ");
    }

    /**
     * Add objects to the builder
     * Encapsulates the object
     * Objects cannot be null and must at least contain one value
     *
     * @param builder StringBuilder
     * @param object  Object to add
     * @param type    type of the object (literal, resource or an object)
     */
    private static void addObjectToBuilder(StringBuilder builder, String object, ObjectTypes type) {
        builder.append(encapsulateObject(object, type));
    }

    /**
     * Add a list of objects to the builder
     * Puts commas between the literal and encapsulates the objects with " or <  depending on the boolean literal
     * Objects cannot be null and must at least contain one value
     *
     * @param builder StringBuilder
     * @param objects List of objects to add
     * @param type    type of the objects (Literals, resources or objects)
     */
    private static void addObjectsToBuilder(StringBuilder builder, List<String> objects, ObjectTypes type) {
        for (String s : objects) {
            if (objects.indexOf(s) != 0) {
                builder.append(" , ");
            }
            builder.append(encapsulateObject(s, type));
        }
    }

    /**
     * Enumeration to describe the kind of the object
     */
    private enum ObjectTypes {
        OBJECT, LITERAL, RESOURCE
    }

    /**
     * Encapsulates an object
     * Literals are encapsulated with "
     * Resources are encapsulated with < and >
     * Objects are encapsulated wth [ and ]
     *
     * @param object string to encapsulate
     * @param type   type of the object
     */
    private static String encapsulateObject(String object, ObjectTypes type) {
        String ret = "";
        switch (type) {
            case LITERAL:
                ret += "\"";
                break;
            case RESOURCE:
                ret += "<";
                break;
            case OBJECT:
                ret += "[";
                break;
        }
        ret += object;
        switch (type) {
            case LITERAL:
                ret += "\"";
                break;
            case RESOURCE:
                ret += ">";
                break;
            case OBJECT:
                ret += "]";
                break;
        }
        return ret;
    }

    /**
     * JAVA 8 SUPPORTS THIS ALREADY
     * THIS METHOD WON'T BE NEEDED
     * Parse a Date object to the ISO8601 standard
     *
     * @param dateStamp Date object
     * @return ISO8601 string representation for a date
     */
    private static String parseToIsoDate(Date dateStamp) {
        DateFormat df = new SimpleDateFormat("yyyy-MM-dd'T'HH:mmXXX");
        return df.format(new Date());
    }

}<|MERGE_RESOLUTION|>--- conflicted
+++ resolved
@@ -115,7 +115,6 @@
      */
     public String createDCATDataset() {
         StringBuilder datasetBuilder = new StringBuilder();
-
         return datasetBuilder.toString();
     }
 
@@ -217,23 +216,41 @@
         catalogBuilder.append("\n");
         catalogBuilder.append(" a dcat:Catalog");
 
-        //Mandatory
         //dct:title
-        //System.out.println(registrationManager.getIpt().getName());
+        addPredicateToBuilder(catalogBuilder, "dct:title");
+        addObjectToBuilder(catalogBuilder, ipt.getName(), ObjectTypes.LITERAL);
         //dct:description
+        addPredicateToBuilder(catalogBuilder, "dct:description");
+        addObjectToBuilder(catalogBuilder, ipt.getDescription(), ObjectTypes.LITERAL);
         //dct:publisher
+        if (ipt.getKey() != null) {
+            addPredicateToBuilder(catalogBuilder, "dct:publisher");
+            String publisher = "http://www.gbif.org/publisher/" + ipt.getKey() + "#Organization";
+            String organisation = encapsulateObject(publisher, ObjectTypes.RESOURCE) + " a foaf:Agent ; foaf:name \"" + ipt.getName() + "\" .";
+            organisations.add(organisation);
+            addObjectToBuilder(catalogBuilder, publisher, ObjectTypes.RESOURCE);
+        }
         //dcat:dataset
-
-        //Recommended
+        addPredicateToBuilder(catalogBuilder, "dcat:dataset");
+        addObjectsToBuilder(catalogBuilder, uris, ObjectTypes.RESOURCE);
         //foaf:homepage
+        if (ipt.getHomepageURL() != null) {
+            addPredicateToBuilder(catalogBuilder, "foaf:homepage");
+            addObjectToBuilder(catalogBuilder, ipt.getHomepageURL(), ObjectTypes.RESOURCE);
+        }
         //dct:issued
+        addPredicateToBuilder(catalogBuilder, "dct:issued");
+        addObjectToBuilder(catalogBuilder, parseToIsoDate(firstCreation), ObjectTypes.LITERAL);
         //dct:modified
+        addPredicateToBuilder(catalogBuilder, "dct:modified");
+        addObjectToBuilder(catalogBuilder, parseToIsoDate(lastModification), ObjectTypes.LITERAL);
         //dcat:themeTaxonomy
-
-        //Optional
+        addPredicateToBuilder(catalogBuilder, "dcat:themeTaxonomy");
+        addObjectToBuilder(catalogBuilder, "http://eurovoc.europa.eu/5463", ObjectTypes.RESOURCE);
         //dct:rights
+        addPredicateToBuilder(catalogBuilder, "dct:rights");
+        addObjectToBuilder(catalogBuilder, "https://creativecommons.org/publicdomain/zero/1.0/", ObjectTypes.RESOURCE);
         //dct:spatial
-<<<<<<< HEAD
         if (cfg.getLongitude() != null && cfg.getLatitude() != null) {
             addPredicateToBuilder(catalogBuilder, "dct:spatial");
             String spatial = " a dct:Location ; locn:geometry \"" + "{ \\\"type\\\": \\\"Point\\\", \\\"coordinates\\\": [ "
@@ -243,9 +260,7 @@
         } else {
             Logger.getGlobal().info("No spatial data defined for the IPT");
         }
-=======
-
->>>>>>> ab2c9214
+
 
         catalogBuilder.append(" .\n");
         return catalogBuilder.toString();
@@ -326,10 +341,10 @@
         }
         //dct:issued
         addPredicateToBuilder(datasetBuilder, "dct:issued");
-        addObjectToBuilder(datasetBuilder, parseToIsoDate(eml.getDateStamp()), ObjectTypes.LITERAL);
+        addObjectToBuilder(datasetBuilder, parseToIsoDate(resource.getCreated()), ObjectTypes.LITERAL);
         //dct:modified
         addPredicateToBuilder(datasetBuilder, "dct:modified");
-        addObjectToBuilder(datasetBuilder, parseToIsoDate(eml.getPubDate()), ObjectTypes.LITERAL);
+        addObjectToBuilder(datasetBuilder, parseToIsoDate(resource.getLastPublished()), ObjectTypes.LITERAL);
         //dct:spatial
         //Uses geoJSON to represent the geospatial coverage
         //This can easily be verified at http://geojsonlint.com/
