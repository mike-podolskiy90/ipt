# UTF-8 English übersetzen
##
# Introduction (to IPT translation):
#
# The preferred way of translating the IPT is using https://crowdin.com/project/gbif-ipt
# New volunteers are always welcome. To join, just login to Crowdin and request to join the IPT project.
#
# This file is in UTF-8 encoding, the IPT build process will produce a .properties file in ISO-8859-1
# (the encoding that must be used for properties files) with Unicode escapes.
#
# To developers, please note:
#
# When working on this file, please maintain sensible groupings (contexts) within this file. Also please consider ways
# to simplify the lives of translators, such as by parsing generic messages out of specific sections for better reuse.
##

####
# GENERAL BASIC EXPRESSIONS
####
title=IPT

basic.seealso=See also
basic.identifier=Identifier
basic.link=Link
basic.title=Title
basic.name=Name
basic.namespace=Namespace
basic.keywords=Keywords
basic.description=Description
basic.examples=Examples
basic.lastModified=Last Modified
basic.confirm=Are you sure?
basic.yes=Yes
basic.no=No
basic.showMore=More
basic.showLess=Less
basic.show=Show
basic.hide=Hide
basic.none=None
basic.issued=Issued

# buttons
button.add=Add
button.analyze=Analyse
button.save=Save
button.delete=Delete
button.delete.source.file=Delete source file
button.cancel=Cancel
button.create=Create
button.edit=Edit
button.replace=Replace
button.delete.version=Delete version
button.back=Back
button.register=Register
button.reserve.new=Reserve new
button.reserve=Reserve
button.undelete=Undelete
button.publish=Publish
button.public=Public
button.updateRegistration=Update Registration
button.update=Update
button.synchronise=Synchronize
button.private=Private
button.view=View
button.preview=Preview
button.import=Import
button.reload=Reload
button.automap=Automap
button.resetPassword=Reset Password
button.continue=Continue
button.upload=Upload
button.clear=Clear
button.connectDB=Connect to database
button.remove=Remove
button.install=Install

# Language names for use in the language selector.
language.en=English
language.es=Spanish
language.fa=Farsi
language.fr=French
language.ja=Japanese
language.ku=Kurdish
language.pt=Portuguese
language.ru=Russian
language.tr=Turkish
language.zh=Chinese

####
# LAYOUT
####
# footer
footer.version=Version
footer.projectHome=About the IPT
footer.useManual=User manual
footer.bugReport=Report a bug
footer.featureRequest=Request new feature

# main menu items
menu.home=Home
menu.about=About
menu.manage=Manage Resources
menu.admin=Administration
menu.account=Account
menu.logout=Logout
menu.loggedin=Logged in as {0}

# submenus
submenu.basic=Basic Metadata
submenu.parties=Associated Parties
submenu.geocoverage=Geographic Coverage
submenu.taxcoverage=Taxonomic Coverage
submenu.tempcoverage=Temporal Coverage
submenu.project=Project Data
submenu.methods=Sampling Methods
submenu.citations=Citations
submenu.collections=Collection Data
submenu.physical=External links
submenu.keywords=Keywords
submenu.additional=Additional Metadata

# pager
pager.previous=previous
pager.next=next

####
# DATA MODEL PROPERTIES
####

# user
user=User
user.email=Email
user.firstname=First Name
user.lastname=Last Name
user.password=Password
user.password2=Verify Password
user.password.new=New Password
user.role=Role
user.roles.user=User
user.roles.manager=Manager without registration rights
user.roles.publisher=Manager with registration rights
user.roles.admin=Admin

# extension
extension=Extension
extension.core=Core Extension
extension.rowtype=RowType
extension.vocabulary=Vocabulary
extension.properties=Properties
extension.prop.qname=Qualname
extension.prop.type=Data Type
extension.prop.required=Required
extension.prop.group=Group
extension.synchronise.title=Synchronise Extensions and Vocabularies
extension.last.synchronised=Last synchronized on {0}
extension.further.title=Further Core Types and Extensions available from the GBIF Registry
extension.further.title.help=The left-hand column shows the name of the Core Type or Extension. In the right-hand column is a summary of the information about the Core Type or Extension, including a brief description of the type of data the it is meant to accommodate.
extension.already.installed=You have already installed all available core types and extensions

# vocab
vocabulary.uri=URI
vocabulary.concepts=Vocabulary Concepts
vocabulary.terms.pref=Preferred Terms
vocabulary.terms.alt=Alternative Terms

# resource
resource.shortname=Shortname
resource.shortname.help=The short name serves as an identifier for the resource within this IPT installation, and will be used as a parameter in the URL to access the resource via the Internet. Please use only alphanumeric characters, hyphens, or underscores.
resource.coreType=Type
resource.coreType.selection=Select a type
manage.resource.create.coreType=Type
manage.resource.create.coreType.selection=Select a type (optional)
manage.resource.create.coreType.help=The type of resource. If optional archived resource is loaded, the type will be determined automatically and overwrite your selection. <ul><li><b>Occurrence:</b> the basis of the resource is occurrences in nature (observations) or in a collection (specimens).<br /></li><li><b>Checklist:</b> the basis of the resource is taxon names.<br /></li><li><b>Sampling Event:</b> the basis of the resource is a sampling event.<br /></li><li><b>Metadata:</b> a resource having information about a dataset, but without having the actual primary data. A metadata resource might give information about a collection that has not yet been digitized, for example.<br /></li><li><b>Other:</b> another type of resource.<br /></li></ul>
resource.subtype=Subtype
resource.status.private=Private
resource.status.public=Public
resource.status.registered=Registered
resource.status.deleted=Deleted but Public
resource.creator.firstname=First Name
resource.creator.lastname=Last Name
resource.creator.email=Email
resource.coreType.help=The type of resource. The value of this field depends on the core mapping of the resource and is no longer editable if the Darwin Core mapping has already been made.
resource.subtype.help=The subtype of the resource. The options for this field depend on the Type field. <ul><li><b>Taxonomic Authority:</b> a taxonomic checklist that is authoritative in its classification and synonymy<br /></li><li><b>Nomenclator Authority:</b> a nomenclatural checklist that is authoritative in the pure names and publication information<br /></li><li><b>Inventory Thematic:</b> a thematic checklist that has a theme for grouping names, e.g. parasites of elephants<br /></li><li><b>Inventory Regional:</b> a regional checklist that has a regional commonality in grouping names, e.g. species in a protected area<br /></li><li><b>Global Species Dataset:</b> a taxonomic checklist with a global, spatial coverage. This subtype is used in particular by the Catalogue of Life to assemble its aggregated checklist<br /></li><li><b>Derived from Occurrence:</b> a taxonomic checklist that has been derived from data that was originally occurrence data<br /></li><li><b>Specimen:</b> Specimen data. Possible museum collection<br /></li><li><b>Observation:</b> Observation data. Possible monitoring and field observations<br /></li></ul>
resource.subtype.selection=Select a subtype
resource.subtype.none=No subtype
resource.updateFrequency=Update Frequency
resource.updateFrequency.help=The frequency with which changes and additions are made to the dataset after the initial dataset is completed. Choosing daily, weekly, monthly, biannually, or annually qualifies the resource to be configured to use auto-publishing mode: <ul><li><b>Annually:</b> updated 1 time each year<br /></li><li><b>As needed:</b> updated as needed<br /></li><li><b>Biannually:</b> updated 2 times each year<br /></li><li><b>Continually:</b> updated continually<br /></li><li><b>Daily:</b> updated 1 time each day<br /></li><li><b>Irregular:</b> updated at irregular intervals<br /></li><li><b>Monthly:</b> updated 1 time each month<br /></li><li><b>Not planned:</b> further updates are not planned<br /></li><li><b>Weekly:</b> updated 1 time each week<br /></li><li><b>Unknown:</b>further updates may still happen, but it is not known for sure<br /></li><li><b>Other maintenance period:</b> updated according to some other interval.<br /></li></ul>

# sources
source.name=Source Name
source.name.help=A shortname without whitespace or punctuation to uniquely identify the source.
source.encoding=Character Encoding
source.encoding.help=Character encoding of the source data. If unknown try UTF-8, Latin-1 or Windows-1252
source.dateFormat=Date Format
source.dateFormat.help=The date format used in the source data.
source.multiValueFieldsDelimitedBy=Multi-value Delimiter
source.multiValueFieldsDelimitedBy.help=A single character that delimits the values in a multi-value field.
source.ignoreHeaderLines=Number of Header Rows
source.ignoreHeaderLines.help=The number of header rows in your file to be ignored when importing.
sqlSource.host=Host
sqlSource.host.help=The database server address, optionally including the non-default port number (e.g., localhost or mysql.gbif.org\:1336). For ODBC this is not needed.
sqlSource.rdbms=Database System
sqlSource.database=Database
sqlSource.database.help=The database name in your server or DSN in case of an ODBC connection.
sqlSource.username=Database user
sqlSource.password=Database password
sqlSource.sql=SQL Statement
sqlSource.sql.help=An SQL statement to read data from the source database. The statement will be sent as-is to the configured database, so you can use any native feature of your database such as functions, group by, or unions, if supported. Example: <br /> <code>SELECT * from specimen join taxon on taxon_fk=taxon.id</code>
sqlSource.sqlLimited=Generated SQL for previewing data
fileSource.fieldsTerminatedByEscaped=Field Delimiter
fileSource.fieldsTerminatedByEscaped.help=A single character that delimits the fields/columns in a row.
fileSource.fieldsEnclosedByEscaped=Field Quotes
fileSource.fieldsEnclosedByEscaped.help=A single character that encloses every field/column in a row. Most often empty, but CSV files use a ". With this option, make sure that *all* of your fields are contained in quotes, not just those that are text. Please note that in the IPT newline characters (\n) or carriage returns (\r) cannot be enclosed by quotes and should be removed.
excelSource.sheets=Selected Worksheet

# ranks
rank.kingdom=Kingdom
rank.phylum=Phylum
rank.class=Class
rank.order=Order
rank.family=Family
rank.genus=Genus

####
# VALIDATION error messages
####
# general
validation.required={0} is required.
validation.invalid={0} is invalid.
validation.short={0} with at least {1} letters is required.
validation.contains=The text may not contain the "{0}" symbol.
validation.field.required=Field
validation.field.blank={0} must be longer than 2 characters, check there are no blank spaces.
validation.field.invalidSize={0} must have a length between {1} and {2} characters, check there are no blank spaces.
validation.wrong.datatype={0} is mapped to values with the wrong data type.
validation.column.multipleTranslations=Multiple translations exist for source column {0}. To prevent conflicting translations, please limit to one.

# user/config
validation.email.required=Email is required.
validation.email.invalid=Email is invalid.
validation.firstname.required=First name is required.
validation.lastname.required=Last name is required.
validation.password.reentered=Please reenter a valid password
validation.password.required=Password with at least 4 characters required.
validation.password2.wrong=The passwords provided don''t match.
validation.baseURL.required=IPT Public URL required.
validation.baseURL.invalid=IPT Public URL is invalid.

# organization
validation.organisation.password.required=Password is required
validation.organisation.alias.required=Alias is required
validation.organisation.password.invalid=Invalid password supplied
validation.organisation.key.required=Please select an organization from the list
validation.organisation.doiRegistrationAgency.required=DOI registration agency is required
validation.organisation.agencyAccountUsername.required=Registration agency account username is required
validation.organisation.agencyAccountPassword.required=Registration agency account password is required
validation.organisation.doiPrefix.required=DOI prefix is required
validation.organisation.doiPrefix.invalid=DOI prefix must start with "10."
validation.organisation.doiPrefix.invalid.testMode=In test mode, typically a test DOI prefix is used. See https://blog.datacite.org/test-prefix-10-5072-retiring-june-1/
validation.organisation.doiPrefix.invalid.productionMode=In production mode, a test DOI prefix cannot be used. See https://blog.datacite.org/test-prefix-10-5072-retiring-june-1/
validation.organisation.agencyAccount.invalid=Invalid account username password combination supplied
validation.organisation.agencyAccount.cantAuthenticate=Authentication failed! Please verify the DOI agency account is entered correctly and try again.

# ipt
validation.ipt.name.required=IPT title is required.
validation.ipt.name.short=IPT title must be longer than 2 characters.
validation.ipt.contactName.required=Contact name is required.
validation.ipt.contactEmail.required=Contact email is required.
validation.ipt.contactEmail.short=Contact email must be longer than 5 characters.
validation.ipt.contactEmail.invalid=The email must be in a valid format (e.g., name@example.org).
validation.ipt.password.required=IPT password is required.
validation.ipt.password.short=IPT password must be longer than 5 characters.

# resources
validation.resource.shortname.required=Shortname is required.
validation.resource.shortname.invalid=Invalid name. Use at least 3 English characters (A-Z and a-z), numbers, hyphens, or underscores with no whitespace.
validation.resource.shortname.exists=Resource {0} already exists.
validation.resource.shortname.title=Title is required.
validation.resource.import.exception=Error importing file – are you sure this is a Darwin Core archive? Try the Archive Validator http://tools.gbif.org/dwca-validator/.

# mappings
validation.mapping.coreid.missing=Extensions require an ID that links back to the core records.
validation.mapping.coreid.linenumber.samesufix=Another mapping to the core also uses linenumber with the same suffix as the ID generator.
validation.mapping.coreid.linenumber.integer=Integers are not allowed as a linenumber suffix.
validation.mapping.coreid.linenumber.nocoresuffix=There is no matching core mapping with a linenumber ID and the same suffix.
validation.mapping.coreid.uuid.extension=Auto generated UUIDs are not allowed for extensions, as they must link to the unique ID in the core records.
validation.mapping.coreid.uuid.extensions.exist=When using generated UUIDs as identifiers you cannot map any extensions.

# eml
validation.lastname.organisation.position=A last name, an organization, or a position name is required.
validation.firstname.lastname=If the first name is supplied, the last name must be also supplied.
validation.personnel=If the personnel directory is supplied, the personnel identifier must also be supplied.
validation.directory=If the personnel identifier is supplied, the personnel directory must also be supplied.

# errors
error.header.title=Missing
error.title=Oops
error.body=It seems you have discovered an unforeseen error:
error.view.logs=View IPT logs
error.report=If you think this shouldn''t have happened, would you mind helping us to improve the IPT and <a href="https://github.com/gbif/ipt/issues/new">file a small bug report</a> for this exception?
error.thanks=Thanks a million, the IPT development team.
error.details.title=Technical Details

####
# GLOBAL SECTION
####
login.title=User Login
login.intro=Please log into your IPT account with your email address.<br />If you don''t have an account yet, please ask the <a href="mailto:{0}">IPT administrator</a> to create one for you.
login.forgottenpassword=Forgot your password? Please contact the <a href="mailto:{0}">IPT administrator</a> to reset it for you.
account.title=Your IPT Account
account.intro=Your account settings can be changed here. The role to manage resources must be assigned by an administrator.
account.email.cantChange=If for some reason you must change your email address, please ask your administrator to create a new account for you and remove your existing one, as email addresses cannot be changed once an account is created.
404.title=Page Not Found
404.body=We are sorry, but the page you requested does not exist.
410.title=Resource Removed
410.body=We are sorry, but this resource has been removed by the publisher and is therefore no longer available for public download.
401.title=Not Authorized
401.body=You are not authorized to view the requested page.<br />Please <a href="{0}">login</a> with a suitable account.
401.manager.title=Manager Login Required
401.manager.body=You must be logged in as a user having a manager role to use this part of the IPT. Please <a href="{0}">login</a> with an existing manager account or contact an IPT administrator to provide you with this role.</p>
help.options=Click in any of the following options:


####
# PORTAL SECTION
####
portal.home.title=Hosted resources available through this IPT
portal.home.intro=Public resources available through this IPT installation.
portal.home.feed=The most recently updated resources are also available as an <a href="{0}">RSS feed</a>.
portal.home.no.public=No public resources exist.
portal.home.name=Name
portal.home.logo=Logo
portal.home.organisation=Organization
portal.home.type=Type
portal.home.records=Records
portal.home.doi=DOI handle
portal.home.modified=Last modified
portal.home.modifiedBy=Last modified by
portal.home.summary=Change summary
portal.home.last.publication=Last publication
portal.home.not.published=Not published
portal.home.author=Author
portal.login=login
portal.metadata.provider=Metadata Provider
portal.metadata.provider.intro=Who filled in the metadata
portal.associatedParties.intro=Who else was associated with the resource
portal.resource.no.description=No Description available
portal.resource.summary=Summary
portal.resource.summary.keywords=Keywords
portal.resource.summary.taxcoverage=Taxonomic Coverage
portal.resource.summary.geocoverage=Geographic Coverage
portal.resource.version=Version
portal.resource.version.latest=view latest
portal.resource.latest=Latest
portal.resource.versions=Versions
portal.resource.versions.verbose=The table below shows only published versions of the resource that are publicly accessible.
portal.resource.versions.verbose.manager=The table below shows all published versions of the resource, because you have access rights.
portal.resource.downloads=Downloads
portal.resource.dataRecords=Data Records
portal.resource.dataRecords.intro=The data in this {0} resource has been published as a Darwin Core Archive (DwC-A), which is a standardized format for sharing biodiversity data as a set of one or more data tables.
portal.resource.dataRecords.core=The core data table contains {0} records.
portal.resource.dataRecords.extensions={0} extension data tables also exist. An extension record supplies extra information about a core record.
portal.resource.dataRecords.extensions.coverage=The number of records in each extension data table is illustrated below.
portal.resource.dataRecords.repository=This IPT archives the data and thus serves as the data repository. The data and resource metadata are available for download in the <a href="#downloads">downloads</a> section. The <a href="#versions">versions</a> table lists other versions of the resource that have been made publicly available and allows tracking changes made to the resource over time.
portal.resource.downloads.verbose=Download the latest version of this resource data as a Darwin Core Archive (DwC-A) or the resource metadata as EML or RTF:
portal.resource.downloads.metadataOnly.verbose=Download the latest version of the metadata-only resource metadata as EML or RTF:
portal.resource.publishedOn=published by {0} on
portal.resource.latest.version=Latest version
portal.resource.latest.version.warning=Please be aware, this is an old version of the dataset.
portal.resource.cite=Cite this
portal.resource.cite.howTo=How to cite
portal.resource.cite.help=Researchers should cite this work as follows
portal.resource.rights.help=Researchers should respect the following rights statement
portal.resource.rights.organisation=The publisher and rights holder of this work is {0}.
portal.resource.download=download
portal.resource.records=records
portal.resource.published.archive=Darwin Core Archive
portal.resource.published.eml=EML
portal.resource.published.rtf=RTF
portal.resource.published.dwca=DwC-A
portal.resource.published.never=Never
portal.resource.published.never.long=This dataset has never been published
portal.resource.organisation.key=GBIF Registration
portal.resource.gbif.page=GBIF website page
portal.resource.gbif.page.short=GBIF
portal.resource.organisation.name=Organization
portal.resource.organisation.node=Endorsing Node
portal.resource.metadata=Resource Metadata
portal.resource.metadata.verbose=Metadata as an EML file
portal.resource.rtf.verbose=Metadata as an RTF file
portal.resource.dwca.verbose=Data as a DwC-A file
portal.resource.creator=Resource Creator
portal.resource.creator.intro=Who created the resource
portal.resource.name=Name
portal.resource.contact=Contact
portal.resource.contact.intro=Who can answer questions about the resource
portal.resource.contacts=Contacts
portal.resource.tel=Telephone
portal.publication.download.log=Download the complete
portal.publication.log=Publication log
portal.resource.eml.error.load=EML file version #{0} for resource {1} failed to load
portal.resource.eml.error.parse=EML file version #{0} for resource {1} couldn''t be parsed
portal.resource.otherFormats=The resource data is also available in other formats
portal.resource.warning.notPublic=The version you are looking at is {0} and cannot be seen by everyone!
portal.resource.warning.notLatest=The version you are looking at is not the latest version! Please refer to the versions table to find the latest.
portal.resource.version.notArchived.count=The DwC-A file published for this version had {0} records but was not archived.
portal.resource.confirm.delete.version=Do you still want to delete this archived version?
portal.resource.confirm.delete.version.warning.citation=Please ensure this version has not been cited in a scientific publication.
portal.resource.confirm.delete.version.warning.undone=This operation cannot be reverted.

####
# ADMIN SECTION
####
admin.home.editConfig=IPT settings
admin.home.editOrganisations=Organizations
admin.home.editOrganisations.disabled=The IPT must be registered with GBIF before associating organizations
admin.home.editRegistration=GBIF registration options
admin.home.manageUsers=Users accounts
admin.home.manageExtensions=Core Types and Extensions
admin.home.manageLogs=Logs
<<<<<<< HEAD
admin.home.bulkPublication=Bulk publication

admin.config.publishResources.details=This button will <strong>republish all resources.</strong><br /><br /> For each resource, it will create a new Darwin Core Archive, EML metadata and RTF. It will notify the GBIF registry of the new publication, and update the IPT''s metadata in the registry.<br /><br />Use this button if:<br /> a) Multiple resources have been updated, and you want to publish a new version for all of them instead of publishing them individually.<br /> b) the Public URL has been changed and you want to update the IPT''s registered datasets to reflect the change.
admin.config.publishResources=Republish all resources
=======
admin.home.publishResources=Publish all resources
admin.home.publishResources.help=Like the Publish button, only it publishes ALL resources. Therefore for each resource, it creates a new DwC-A, EML, and RTF, and broadcasts the update to the Registry and via RSS. In addition, it also updates the IPT''s metadata in the Registry.<br /><br />Use this button if:<br /> a) Multiple resources have been updated, and you want to publish a new version for all of them instead of publishing them individually.<br /> b) the Public URL has been changed and you want to update the IPT''s registered services to reflect the change.
>>>>>>> 412f46d1

admin.config.setup.title=IPT setup
admin.config.setup.welcome=To use the IPT you must select a directory where the IPT will store its configuration information – called the IPT data directory.
admin.config.setup.instructions=Please select an empty, writable folder or an existing IPT data directory. Do not select a folder that is vulnerable to other processes, such as /tmp, which may be emptied on a system restart. This folder should be backed up regularly in keeping with a disaster recovery plan.
admin.config.setup.examples=For example, use a path such as "C\:\\datadir" for Windows environments or "/srv/datadir" for Unix-like environments such as Linux, Mac OS X.
admin.config.setup.disclaimerPart1=Since IPT version 2.2, publishers are required to assign one of three machine-readable rights declarations to their data: CC0 1.0, CC-BY 4.0 or CC-BY-NC 4.0.
admin.config.setup.disclaimerPart2=GBIF implemented and enforced this requirement across the network in 2016. If you are unable to choose one of the three options, and your dataset contains occurrence data, you will not be able to register your dataset with GBIF or make it globally discoverable through GBIF.org. For background on this decision, <a href="https://www.gbif.org/terms/licences" target="_blank">click here</a>.
admin.config.setup.read=I have read and understood the disclaimer
admin.config.setup.read.error=Before continuing please be sure you have read and understood the disclaimer
admin.config.setup.disclaimer.title=Disclaimer
admin.config.setup.datadir=The absolute path to your data directory.
admin.config.setup.datadir.created=You have successfully created a new data directory.
admin.config.setup.datadir.reused=You have successfully assigned an existing data directory.
admin.config.setup.datadir.absolute=The path to the data directory must be absolute, not relative (e.g., "/var/tmp/data" rather than "data").
admin.config.setup.datadir.error=The assigned data directory exists and does not seem to be a suitable IPT data directory.
admin.config.setup.datadir.writable=The data directory "{0}" is not writable.

admin.config.setup2.title=IPT setup part II
admin.config.setup2.welcome=Please provide additional information for the basic IPT setup.
admin.config.setup2.administrator=Default administrator
admin.config.setup2.administrator.help=The password for the default administrator account can be modified later on, but the email cannot be changed without removing and re-creating the user.
admin.config.setup2.mode.title=IPT Mode
admin.config.setup2.mode.help=Select the mode you would like to run the IPT in. The IPT mode decides whether or not the hosted resources will be indexed for public search access by GBIF. GBIF recommends IPT administrators try Test mode first in order to understand the registration process, and then reinstall in Production mode for formal data publishing. <strong>Warning</strong>: for a given installation, this selection is final and cannot be changed later on. To switch from test to production mode or vice versa, you will have to reinstall your IPT and repeat any configurations you made.
admin.config.setup2.mode.test=<strong>Test</strong> mode is for evaluating the IPT or running it in a training scenario. Resources registered with GBIF will go into a test registry and will never be indexed. All DOIs minted for resources in test mode should use a test prefix (e.g. 10.5072 for DataCite), meaning they are temporary.
admin.config.setup2.mode.production=<strong>Production</strong> mode is for publishing resources formally. Resources registered with GBIF go into the GBIF Registry and will be indexed. DOIs minted for resources cannot be deleted, and require resources to remain publicly accessible.
admin.config.setup2.success=Congratulations! Your IPT setup is complete.
admin.config.setup2.next=Please review the Administration section first, create new managers and install suitable extensions before you start managing resources.
admin.config.setup2.existingFound=An existing IPT data directory was found at the location provided. This existing directory with all of its previous contents will be used.
admin.config.setup2.failed=Failed to set up Administrator account. Can''t write user file: {0}
admin.config.setup2.datadir.notExist=Please configure a data directory before configuring a default administrator
admin.config.setup2.already.registered=The IPT has already been designated to run in {0} mode. Please remember for PRODUCTION mode you must enter a base URL for the IPT that is publicly available and ensure that the production checkbox is checked. If you would like to run in a different mode instead, please stop your server and restart the installation specifying a new data directory.
admin.config.setup2.nonadmin=User exists as non admin user already
admin.config.setup2.mode=IPT mode:
admin.config.setup2.nomode=Please select the mode you would like to run the IPT in.

admin.config.setup3.title=IPT setup finished
admin.config.setup3.welcome=Congratulations! You have successfully installed your IPT. Please press continue to start using it.

admin.config.archivalMode=Archival Mode
admin.config.archivalMode.help=Please check this box if you want your IPT to archive all published versions for all resources. It will enable you to track a resource''s version history. If unchecked, older versions will be overwritten with the latest. Beware not to run out of disk space.
admin.config.archivalMode.error=Invalid Archival Mode (must be true or false)
admin.config.archivalLimit=Number of archived versions (requires Archival Mode)
admin.config.archivalLimit.help=When Archival Mode is activated, the oldest archived versions will be deleted automatically when a new version is published, keeping only the configured number of archived versions per resource.  Leave this field empty to keep all archived versions.
admin.config.archivalLimit.error=Invalid Archival Limit (must be a whole number)
admin.config.debug.error=Invalid Debug Mode (must be true or false)
admin.config.analyticsGbif.error=Invalid GBIF Analytics Mode (must be true or false)
admin.config.save.error=Couldtn''t write config settings – an error was encountered

admin.config.debug=Debugging Mode
admin.config.debug.help=Please check this box if you experience issues with your IPT and wish to enable increased information logging for debug purposes.  Should you require helpdesk support, you will likely be asked for debug log information.

admin.config.server.data.dir=IPT data directory
admin.config.server.data.dir.help=The server directory where the IPT writes the data.
admin.config.server.log.dir=IPT log directory
admin.config.server.log.dir.help=The server directory where the IPT writes the logs.
admin.config.server.location=IPT server location
admin.config.server.longitude=Longitude
admin.config.server.longitude.help=The longitude must be entered in decimal degree format using the WGS84 datum.<br />Use the minus symbol ( - ) when indicating West.<br />Example: -86.64
admin.config.server.latitude=Latitude
admin.config.server.latitude.help=The latitude must be entered in decimal degree format using the WGS84 datum. <br /> Use the minus symbol ( - ) when indicating South.<br />Example: -10.15
admin.config.server.location.error=IPT server location Lat/Lon is not a valid decimal degree coordinate (latitude between -90 and 90, longitude between -180 and 180).

admin.config.googleMapsKey=Google Maps Key

admin.config.analyticsGbif=Enable GBIF Analytics
admin.config.analyticsGbif.help=Please check this box if you would like to allow GBIF to include your IPT in the global IPT usage monitoring.
admin.config.analyticsKey=Your Google Analytics Key
admin.config.analyticsKey.help=Google Analytics is a service offered by Google to monitor usage of a web application.  Please enter your Google Analytics key to enable tracking of your IPT usage.
admin.config.analyticsKey.error=Invalid Google Analytics Key

admin.config.baseUrl=Public URL for this IPT
admin.config.baseUrl.help=The URL that points to the root of your IPT installation. If you want to register resources you must have a publicly accessible address. For example, https://www.example.org/ipt.
admin.config.baseUrl.changed=The Public URL was successfully updated.
admin.config.baseUrl.changed.reminder=Once logged in, press the "Publish all resources" button (on the Administration page) to update all registered resource's service URLs.
admin.config.baseUrl.inaccessible=The Public URL does not point to an IPT installation that is accessible from this computer.
admin.config.baseUrl.invalidBaseURL=The Public URL must be visible on the Internet (e.g., localhost and 127.0.0.1 are not valid).
admin.config.baseUrl.sameHostName=The machine name is used in the Public URL. Please be sure that your Public URL is visible on the Internet.


admin.config.error.invalidBaseURL=The Public URL entered is not of the valid form (e.g., http://www.example.org/ipt)
admin.config.error.invalidPort=Port number is no integer
admin.config.error.connectionRefused=Cannot connect to institutional proxy
admin.config.error.invalidProxyURL=The Institutional Proxy URL entered is not of the valid form (e.g., http://proxy.example.org:8080)
admin.config.error.localhostURL=Localhost used, IPT will not be visible except on this computer!
admin.config.error.datadir=Failed to set up the IPT data directory.

admin.config.proxy=Institutional Proxy URL
admin.config.proxy.help=Optional, but required on some institutional networks.  If the IPT must make outbound HTTP and HTTPS requests through an institutional proxy, enter the address and port number here. For example, http://proxy.example.org:8080
admin.config.proxy.error=Invalid Institutional Proxy URL

admin.config.registry.url=GBIF Registry URL
admin.config.registry.url.help=The URL of the GBIF Registry to which this data directory is associated. It is immutable and can only be chosen in the IPT setup steps.

admin.config.updateMetadata.none=There is no resource to publish.
admin.config.updateMetadata.summary=Publish all resources completed. For additional information, please see logs.
admin.config.updateMetadata.resource.fail.registry=There was an error in GBIF Registry update – {0}.

# invalid fields
invalid.fieldvalue.latitude=Invalid latitude
invalid.fieldvalue.longitude=Invalid longitude

# extensions & vocabs
admin.extension.coreTypes=Core Types
admin.extension.extensions=Extensions
admin.extension.no.coreTypes.installed=There are no Core Types installed.
admin.extension.no.coreTypes.installed.help=Core types provide the basis for data records: Occurrence, Taxon, and Event.
admin.extension.no.coreTypes.installed.debug=Because no Core Type has been installed, no data can currently be mapped. Please install a Core Type from the list of Core Types and Extensions. If this list is empty, please check the Internet connection, and that the server can communicate with Registry: {0}.
admin.extension.no.extensions.installed=There are no Extensions installed.
admin.extension.no.extensions.installed.help=Extensions provide the means to associate additional data with a record of the Core Type. Each Extension is meant to accommodate a different type of data. Please install all of the Extensions you require from the list below.
admin.extension.couldnt.install.coreTypes=Couldn''t install all Core Type extensions.
admin.vocabulary.couldnt.install.defaults=Couldn''t install (or update) latest versions of all default vocabularies: {0}.
admin.extension.couldnt.install=Couldn''t install requested extension {0}.
admin.extension.install.success=Successfully installed extension {0}.
admin.extension.install.error=An error occurred while trying to install extension {0}.
admin.vocabulary.install.error=An error occurred while trying to install vocabulary {0}.
admin.extension.delete.success=Successfully removed extension {0}
admin.extension.delete.error=Couldn''t remove extension {0}.
admin.extensions.couldnt.load=Couldn''t load registered extensions from Registry: {0}.
admin.extensions.vocabularies.couldnt.load=Couldn''t load registered vocabularies from Registry: {0}.
admin.extensions.vocabulary.couldnt.load=Couldn''t load default vocabulary {0} from Registry: {1}.
admin.startup.warnings=IPT startup warnings. For additional help diagnosing the problem(s), please see logs. After fixing the problem(s), please restart your web server.
admin.extensions.error.updating=Error updating vocabulary {0} : {1}
admin.extensions.synchronise.success=All vocabularies and extensions have been synchronized with registry.
admin.extensions.synchronise.error=Failed to synchronize all vocabularies and extensions with registry: {0}.
admin.extensions.vocabularies.unchanged={0} vocabularies have not been modified since last download.
admin.extensions.vocabularies.errors={0} vocabularies produced an error when updating. Please consult logs!
admin.extensions.synchronise.help=Click on the button below to synchronize all installed extensions and vocabularies with the GBIF Registry to update their content (e.g. if new translations have been added to a vocabulary).
admin.extensions.upToDate=All installed extensions use the latest version.
admin.extensions.not.upToDate=One or more installed extensions are out-of-date. Please update them to the latest versions.
admin.extension.title=Darwin Core Extension:
admin.extension.properties=Extension Properties
admin.extension.version.warning=The version installed is out-of-date. Please update to the latest version of this extension in order to take advantage of any new terms and new vocabularies. Existing mappings to deprecated terms will be removed. Existing mappings to deprecated terms that have been replaced by another term will be automatically updated.
admin.extension.update.confirm=You are about to update this extension to the latest version. Following the update, affected resources should be reviewed and republished. Do you still want to update?
admin.extension.update.success=Successfully updated extension {0}. For additional information, including which resources were affected by the update, please see logs.
admin.extension.update.error=An error occurred while trying to update extension {0}.
admin.vocabulary.title=Controlled Vocabulary

admin.users.intro=As an administrator you can create, modify, or delete user accounts.
admin.users.name=Name
admin.users.email=Email
admin.users.role=Role
admin.users.last.login=Last Login

admin.user.title.edit=Edit User Account
admin.user.title.new=New User Account
admin.user.intro=Email addresses identify users and cannot be changed later on. Please select them carefully when creating a new account. If an email address needs to be changed you will have to create a new account and delete the old one.
admin.user.intro2=Users having a manager role are entitled to create new resources, but cannot manage resources created by other users unless they have been invited to do so in the configuration for that resource. You can create any number of users having the Admin role, but at least one must remain in the system.
admin.user.added=The user account was successfully created.
admin.user.account.updated=Your user account was successfully updated.
admin.user.changed=The user was successfully updated.
admin.user.deleted=The user was successfully deleted.
admin.user.login=For changes to take effect, please login again.
admin.user.saveError=The user change could not be applied.
admin.user.account.saveError=Your user account change could not be applied.
admin.user.exists=A user with the email address {0} already exists.
admin.user.deleted.lastadmin=The last Admin user cannot be removed.
admin.user.deleted.lastmanager=The User cannot be deleted as it is the only manager for the following resources: {0}.
admin.user.deleted.error=The user could not be removed.
admin.user.deleted.current=One cannot remove an account when logged in to it. Please use a different administrator account to login and remove this account.
admin.user.changed.current=You cannot change the role of the last administrator.
admin.user.cantSave=Can''t save user file
admin.user.passwordChanged=The password for {0} has been changed to {1}.
admin.user.wrong.email.password.combination=The email – password combination does not exist.

admin.logs.warn=Messages having severity greater than or equal to "WARN"
admin.logs.download=Download the <a href="{0}">complete log file</a>.
# used for unknown errors where the exception message (in English...) will be displayed
# use of this is to catch the errors that are not properly understood
admin.error.invalidConfiguration=Invalid configuration supplied: {0}
admin.error.invalidConfiguration.doiAccount.activated=Archival mode cannot be turned off, since DOI registration has been enabled in this IPT. You can disable DOI registration by deactivating the DataCite account selected to register DOIs.

#admin – registration
admin.ipt.password=IPT Password
admin.ipt.password.help=Password to be used when making further updates to the IPT instance. Please remember it.
admin.ipt.name=Title for the IPT Installation
admin.ipt.description=Description for this IPT installation
admin.ipt.primaryContactName=Contact Name
admin.ipt.primaryContactFirstName=Contact First Name
admin.ipt.primaryContactLastName=Contact Last Name
admin.ipt.primaryContactEmail=Contact Email

admin.registration.organisationKey=This IPT is hosted by the following organization/institution
admin.registration.availableOrganisations=The following organizations must be made available to resource administrators
admin.registration.organisationPassword=Provide the password for the organization/institution selected.
admin.registration.baseURL=Public URL
admin.registration.validate=Validate
admin.registration.validate.success=Public URL is valid
admin.registration.validate.failed.development=The base URL is not valid. Please check the IPT is publicly accessible at this base URL. Since this IPT is being run in test mode, however, the form for registration below will be activated anyway.
admin.registration.validate.failed=Validation failed! Please check your Internet connection. If connected, check the Public URL and the Institutional Proxy URL (if needed on this server).
admin.registration.intro=If you don''t see the desired organization on the list, please contact the <a href="mailto:helpdesk@gbif.org?subject=To add an organization to the GBIF registry&amp;body=Dear GBIF Helpdesk,%0D%0A%0D%0AI am an IPT administrator. In order to have our IPT registered under our organization, we need to see it on the list of organizations while configuring the IPT. As I know, our organization needs to be endorsed first, so please help us with the process.%0D%0A%0D%0AWe would like our organization to be endorsed by [Node name].%0D%0A%0D%0AOR%0D%0A%0D%0AWe need help determining the endorsing Node.%0D%0A%0D%0AHere is the full name of our organization [your organization name].%0D%0A%0D%0AHere are the details for our organization''s technical contact:%0D%0A%0D%0A[technical contact first name, last name]%0D%0A[technical contact email]%0D%0A%0D%0AHere are the details for our organization''s administrative contact:%0D%0A%0D%0A[administrative contact first name, last name]%0D%0A[administrative contact email]%0D%0A%0D%0AThanks!%0D%0ABest regards,%0D%0A[Your name]">GBIF Help Desk</a>.
admin.registration.intro2=Once the IPT is registered, the registration cannot be changed except by contacting the <a href="mailto:helpdesk@gbif.org">GBIF Help Desk</a>. Please be sure that the registration information is complete and correct before saving.
admin.registration.registered1=This IPT has already been registered in the GBIF Network.
admin.registration.registered2=The hosting institution for this IPT is <strong>{0}</strong>.
admin.registration.links=GBIF Registry links
admin.registration.test1=The first step to register this IPT in the GBIF Network is to validate the Public URL, shown below. Click on the button labelled "Validate" to begin the test. If the test is successful, you will be able to continue with the next step of registration. If the test fails, please go to the <a href="config.do">IPT settings</a> page to change the server URL configuration.
admin.registration.success=The IPT has been registered under the organization.
admin.registration.failed=IPT registration failed!
admin.registration.success.update=IPT registration update succeeded!
admin.registration.failed.update=IPT registration update failed! {0}
admin.registration.error.alreadyRegistered1=This IPT is already registered with an organization.
admin.registration.error.alreadyRegistered2=To change the association with an organization, please contact the <a href="mailto:helpdesk@gbif.org">GBIF Help Desk</a>.
admin.registration.error.registry=Problems occurred while trying to communicate with the GBIF Registry
admin.registration.error.internetConnection=Check that your internet connection is active.
admin.registration.error.proxy=Check if your firewall is allowing connections. If so, check if an Institutional Proxy URL is required and if it is correct.
admin.registration.error.siteDown=Problems occurred while trying to communicate with the GBIF Registry. Please, alert the GBIF help desk.
admin.registration.error.badResponse=The response from the Registry was empty or invalid.
admin.registration.error.io=An IO error occurred while trying to communicate with the GBIF Registry.
admin.registration.error.unknown=An unknown failure occurred while trying to communicate with the GBIF Registry.

#admin – organizations
admin.organisation.title=Edit associated organization
admin.organisation.key=Organization
admin.organisation.name=Organization name
admin.organisation.name.select=Select an organization
admin.organisation.password=Organization''s password
admin.organisation.alias=Alias
admin.organisation.canPublish=Can publish resources?
admin.organisation.canPublish.help=Check this if the selected organization will appear in the list of organizations available to associate with a resource during registering.
admin.organisation.password.help=Organization password for verifying that you have access rights to create resources under the given organization. If you don''t know this, please contact the Organization to get it.
admin.organisation.error.save=The association with the IPT could not be made for this Organization.
admin.organisation.error.existing=The association with the organization already exists. If you need to edit it, please click the button labelled "Edit" in the previous screen.
admin.organisation.cantSave=Can''t save organization file.
admin.organisation.doiRegistrationAgency=DOI registration agency
admin.organisation.doiRegistrationAgency.help=Once an organization signs an agreement with a DataCite member, an account is issued to the organization that gives it permission to register DOIs under one or more prefixes. Simply fill in the account details below, to enable registering DOIs for datasets under this organization''s preferred prefix, directly via the IPT.
admin.organisation.doiRegistrationAgency.username=Account username
admin.organisation.doiRegistrationAgency.username.help=The username (symbol) of the DataCite account issued to the organization.
admin.organisation.doiRegistrationAgency.password=Account password
admin.organisation.doiRegistrationAgency.password.help=The password of the DataCite account issued to the organization.
admin.organisation.doiRegistrationAgency.prefix=DOI prefix/shoulder
admin.organisation.doiRegistrationAgency.prefix.help=The preferred DOI prefix/shoulder used to mint DOIs. This prefix is unique to the account issued to the organization. Warning: always use a test prefix (see https://blog.datacite.org/test-prefix-10-5072-retiring-june-1/) when running the IPT in test mode!
admin.organisation.doiAccount.activated=Account activated
admin.organisation.doiAccount.activated.help=Check this to activate this DataCite account as the only account used by the IPT to register DOIs for datasets. Only one DataCite account can be activated at a time.
admin.organisation.doiAccount.activated.exists=Another DataCite account has already been selected as the account used by the IPT to register DOIs for datasets. In order to activate this account instead, the other account must be de-activated first.
admin.organisation.canRegisterDois=Can register DOIs?
admin.organisation.doiAccount.activated.failed=This DataCite account cannot be activated unless Archival Mode in the IPT is turned on in IPT Settings. Archival mode stores every published Darwin Core Archive version so that they remain downloadable. A DOI resolving to an older version of the resource should still make the data available for download.
admin.organisation.doiAccount.differentTypeInUse=Only one DOI account can be activated at a time. A DOI account of type {0} has already been used to assign DOIs to one or more resources, e.g. DOI={1}
organisation.key=Key/UUID

admin.organisation.deleted=The association with the organization has been deleted.
admin.organisation.deleted.cant.resources=The organization cannot be deleted, because it has been associated to one or more resources.
admin.organisation.deleted.cant.ipt=The organization cannot be deleted, because this IPT instance is registered against it.
admin.organisation.add.title=Add associated organization
admin.organisation.add.intro2=In case you need to request the password to associate the organization with a resource in this IPT, a link to the primary contact on record for the organization will be provided below the password field once you have selected it.
admin.organisation.associated.ipt=The organization has been associated with this IPT.
admin.organisation.updated.ipt=The organization has been updated.
admin.organisations.couldnt.load=Couldn''t load registered organizations from Registry: {0}.
admin.organisation.couldnt.load=Couldn''t load registered organization {0} from Registry: {1}.
organisations.resources.couldnt.load=Couldn''t load registered resources associated to organization from Registry: {0}.

#predefined emails – request organization password for IPT registration
emails.request.ipt.registration.subject=Password request for {0}
emails.request.ipt.registration1=Dear sir/madam,%0d%0d
emails.request.ipt.registration2=I am trying to install an Integrated Publishing Toolkit (IPT), which is going to be hosted under your institution/organization.%0d
emails.request.ipt.registration3=To continue with the installation, I will need to kindly ask you to provide me with your organization\\''s password, as this is needed to complete the process%0d
emails.request.ipt.registration4=In case you don\\''t know this information, you can open the following link in your browser to receive this information%0d%0d
emails.request.ipt.registration5=https://gbrds.gbif.org/registry/organisation/{0}?op=password%0d%0d
emails.request.ipt.registration6=Thank you for your attention.
emails.request.ipt.registration.footer=Click here to contact

#predefined emails – request organization password for organization association
emails.request.organisation.association.subject=Password request for {0}
emails.request.organisation.association1=Dear sir/madam,%0d%0d
emails.request.organisation.association2=I am installing an Integrated Publishing Toolkit (IPT).%0d
emails.request.organisation.association3=This tool allows me to create resources and assign these resources to organizations. %0d
emails.request.organisation.association4=I would like to link your organization with my IPT, but for this I will need you to provide me with your organization\\''s password%0d
emails.request.organisation.association5=In case you don\\''t know this information, you can open the following link in your browser to receive this information%0d%0d
emails.request.organisation.association6=https://gbrds.gbif.org/registry/organisation/{0}?op=password%0d%0d
emails.request.organisation.association7=Thank you for your attention.
emails.request.organisation.association.footer=Click here to contact

####
# MANAGE SECTION
####
# the manage resource section
manage.404.title=Resource Does Not Exist
manage.404.body=We are sorry, but the requested resource does not exist.
manage.401.title=Not Authorized
manage.401.body=We are sorry, but you don''t have the appropriate role to manage the requested resource. Please ask your administrator or the resource creator to give you an appropriate manager role.
manage.success={0} section successfully saved!
manage.failed={0} section was not validated! This needs to be fixed before all sections can save successfully.
manage.home.title=Resources you have rights to manage
manage.home.name=Name
manage.home.type=Type
manage.home.subtype=Subtype
manage.home.last.modified=Last modified
manage.home.last.publication=Last publication
manage.home.next.publication=Next publication
manage.home.visible=Visibility
manage.home.visible.public=Public
manage.home.visible.private=Private
manage.home.visible.deleted=Deleted
manage.home.organisation=Organization
manage.home.not.registered=Not registered
manage.home.not.registered.verbose=This resource has not been registered with GBIF
manage.home.unknown.organisation=Unknown organization
manage.home.registered.verbose=This resource has been registered with GBIF, and assigned the following GBIF UUID: <a href="{0}">{1}</a>.
manage.home.published.verbose=<a href="{0}">{1}</a> publishes this resource, and is itself registered in GBIF as a data publisher endorsed by <a href="{2}">{3}</a>.
manage.home.not.published=Not published
manage.home.resource.locked=This resource is locked due to background processing, please try again later.
manage.home.resources.none=None, please create a resource or ask existing managers to add you to their resource(s).

manage.locked=This resource is currently being published. Meanwhile it is locked for further modifications, but you can <a href="{0}">cancel</a> the process if needed.

manage.resource.create.title=Create New Resource
manage.resource.create.intro=You can create a new blank resource, upload an existing resource saved as a zipped Darwin Core archive, or upload an existing IPT resource using its zipped resource configuration folder. Please refer to the User Manual for more specific instructions. A short name is required.
manage.resource.create.archive=Import from an archived resource
manage.resource.create.archive.help=This option is for importing from an exported Darwin Core archive or IPT resource
manage.resource.create.file=Archive to load
manage.resource.create.success=Imported existing Darwin Core archive with a core row type of {0}. {1} source(s) were imported and {2} mapping(s) created.
manage.resource.create.core.invalid=Darwin Core archive is invalid and does not have a core mapping
manage.resource.create.core.invalid.rowType=Darwin core archive is invalid: core mapping has no rowType
manage.resource.create.core.invalid.id=Darwin core archive is invalid: because extensions are being used, the core must contain an id element that indicates the identifier for a record
manage.resource.create.core.invalid.coreid=Darwin core archive is invalid: because extensions are being used, the extension must contain a coreId element that contains the core record identifier (the matching id in the core file)
manage.resource.create.failed=Can''t read the uploaded file
manage.resource.create.rowType.null=RowType {0} not available in this IPT installation. Please contact your IPT admin for help.
manage.resource.create.extension.null=A non-existent Extension was encountered. Please check that all extensions this resource depends on are already installed, and reimport the resource once more.
manage.resource.create.mapping.concept.skip=Skipped mapped term {0}, which is unknown to extension {1}
manage.resource.create.forbidden=No resources can be created until at least one organization able to host resources is associated to the IPT. Please contact your IPT administrator for help.
manage.resource.delete.confirm=Do you still want to delete this resource?
manage.resource.delete.confirm.registered=Be aware deletion from the GBIF Index is automatic, but cannot be undone without explicit email communication with the <a href=''mailto:helpdesk@gbif.org''>GBIF Help Desk</a>.
manage.resource.delete.confirm.doi=Because this resource has been assigned a DOI, the DOI must continue to resolve. Deletion ensures the data can no longer be downloaded, and the DOI resolves to a page explaining the resource has been retracted. Be aware that it can take up to 24 hours until a DOI update is globally known.
manage.resource.undoDelete.confirm=Because this resource was previously assigned a DOI, undoing the deletion for this resource makes the data available for download again, by resolving to the last published version of this resource. Be aware that it can take up to 24 hours until a DOI update is globally known. Do you still want to undelete this resource?
manage.resource.delete.failed=Failed to remove resource.
manage.resource.undelete.failed=Failed to undelete resource.
manage.resource.status.intro.private=This resource is private to managers. To make this resource available to everyone, please make it public.
manage.resource.status.intro.public=This resource is public and available to everyone.
manage.resource.status.intro.public.migration=If you want this resource to update an existing registered DiGIR, BioCASe, or TAPIR resource, please ensure the resource is registered against the same owning organization, and that the existing registered resource UUID has been added to the resource''s list of alternative identifiers on the {0} page.
manage.resource.status.intro.public.gbifWarning=Be aware it can take up to one hour for data to be indexed by GBIF following registration.
manage.resource.status.intro.registered=This public resource is registered with GBIF meaning that it is globally discoverable via the <a href="https://www.gbif.org" target="_blank">GBIF website</a>.
manage.resource.status.intro.deleted=This resource has been deleted, but since it was assigned a DOI must remain publicly accessible. Its DOI resolves to a page explaining the resource has been deleted, and the data is no longer available for download.
manage.resource.status.registration.intro=Register this resource with GBIF to make it globally discoverable via the <a href="https://www.gbif.org" target="_blank">GBIF website</a>. To make it accessible only to managers, make it private.
manage.resource.status.registration.forbidden=You do not have the role necessary to register this resource with GBIF.
manage.resource.status.publication.forbidden=You do not have the role necessary to publish this resource.
manage.resource.status.publication.forbidden.account.missing=This resource cannot be published, because the DataCite account is missing or has been configured wrongly.
manage.resource.status.deletion.forbidden=You do not have the role necessary to delete this resource.
manage.resource.status.undeletion.forbidden=You do not have the role necessary to undelete this resource.
manage.resource.status.doi.forbidden=You do not have the role necessary to assign DOIs this resource.


manage.resource.identifierStatus.intro.reserved=This resource''s DOI is reserved, meaning it is not known to resolvers. To make this DOI known to resolvers, please verify the DOI is correct, and then make it public. Please note that once a DOI is public, it cannot be deleted and the resource's visibility cannot be changed back to private.
manage.resource.identifierStatus.intro.public=This resource''s DOI is public, meaning that it is known to resolvers. If this resource is invalid or about to be deleted, please make the DOI unavailable. This action will ensure the DOI no longer resolves to a resource landing page.
manage.resource.identifierStatus.edit=Edit DOI
manage.resource.role.change=Please contact your IPT administrator if you think you should be allowed to have this role.
manage.resource.publish.forbidden=Since this resource is registered with GBIF already, and the resource''s registration gets updated during each publication, you can no longer publish this resource.
manage.resource.read.eml.metadata=EML metadata read
manage.resource.read.basic.metadata=Basic metadata read
manage.resource.read.problem=Can''t read archive metadata
manage.resource.addSource.confirm=One or more files already exist. Are you sure you want to overwrite them?
manage.resource.migrate=Resource matched an existing registered resource (UUID={0}) owned by {1}. Consequently, this resource will be associated to the existing registered resource, instead of registering a new resource.
manage.resource.migrate.failed=Resource migration failed
manage.resource.migrate.failed.multipleUUIDs=Multiple UUIDs were found in the list of alternate identifiers at the time of registration.
manage.resource.migrate.failed.badUUID=At least one UUID was found in the list of alternate identifiers, but it does not correspond to a resource owned by {0}.
manage.resource.migrate.failed.help=In order to proceed with registration either: 1) remove all UUID alternate identifiers if this resource is meant to be a brand new resource, or 2) add a single UUID alternate identifier equal to the UUID of the existing registered resource that it is meant to update.
manage.resource.migrate.failed.duplicate=The UUID {0} found in the list of alternate identifiers is already assigned to one or more public or registered resources: {1}
manage.resource.migrate.failed.duplicate.help=If you are trying to replace a registered resource that already exists in your IPT, the other resource has to be deleted first. In this case, please notify helpdesk@gbif.org that the resource has been replaced, and not deleted, since deleting a registered resource causes it to be flagged as deleted in the GBIF Registry.

manage.mapping.title=Mapping Source Data
manage.mapping.intro1=Mapping source data {0} to {1} {2}.
manage.mapping.intro=Each column of the source data can be mapped to one or more fields in this extension. You can also specify a static value for each field that is used for all records, or define a translation between values from your source data and the value used.<br/><br/>Note the column in your source that holds a unique key for every record/row should be mapped to the identifier. If you want to map other sources, this identifier is required and will be used to link your source rows together.<br/><br/>Also a filter can be used to include only records that match a criterion set for one of the source data fields.

manage.mapping.source=Source data
manage.mapping.source.help=Before you can start mapping concepts, please select a source data file.
manage.mapping.datasetIdColumn=Use resource DOI
manage.mapping.datasetIdColumn.help=Please check the "Use resource DOI" box if you want the IPT to set the default value for datasetID equal to the resource DOI. Please note this setting only applies to this mapping, so repeat elsewhere if necessary.
manage.mapping.noid=No ID
manage.mapping.lineNumber=Line Number
manage.mapping.uuid=UUID Generator
manage.mapping.hideEmpty=Hide unmapped fields
manage.mapping.hideGroups=Hide redundant classes
manage.mapping.redundant=Redundant classes
manage.mapping.showAll=Show all fields
manage.mapping.showAllGroups=Show all classes
manage.mapping.index=Field Index
manage.mapping.filters=Field Filters
manage.mapping.fields=Fields

manage.mapping.info.linenumbers=For line numbers you can specify an optional non-numerical suffix to be appended to the id. This is useful to generate unique identifiers when mapping the same source multiple times.<br /><br />
manage.mapping.info=A filter excludes matching records from the generated archive. For example, specify &quot;ColumnA IsNotNull&quot; to include only records that have some value in ColumnA.<br /><br />A filter can be very useful if the same extension is mapped several times to do pivots. If you have two columns for vernacular names, one for English, one for Spanish, in the same source you can map the same source twice to the vernacular names extension. Map one of the two columns for each mapping and set the filter on the same column to IsNotNull. That way only extension records that actually have a vernacular name will end up in the final data file.
manage.mapping.filter=Filter
manage.mapping.filter.afterTranslation=After Translation
manage.mapping.filter.beforeTranslation=Before Translation
manage.mapping.sourceSample=Source Sample
manage.mapping.translation=Translation
manage.mapping.automaped=Automapped {0} columns based on header names.
manage.mapping.deleted=Deleted mapping {0}.
manage.mapping.couldnt.delete=Couldn''t delete mapping {0}.
manage.mapping.no.mapped.title=Unmapped columns
manage.mapping.no.mapped.columns=The following columns of the source are not mapped to any field in this extension
manage.mapping.redundant.classes.title=Redundant term classes
manage.mapping.redundant.classes.intro=The following classes are redundant, since they are already included in the core extension

manage.history.title=Version History
manage.history.intro=Edit the change summary for version {0} of the {1} resource.

manage.source.unique=The source name exists already, please choose a unique name.
manage.source.title=Source Data
manage.source.intro=Edit your source data format
manage.source.readable=Readable
manage.source.columns=Columns
manage.source.file=File
manage.source.size=Size
manage.source.rows=Rows
manage.source.modified=Modified
manage.source.filesystem.error=Filesystem error: {0}
manage.source.unsupported.compression.format=Unsupported compression format. Please use zip, gzip, or plain text files.
manage.source.replaced.existing=Replaced existing source >>{0}<<.
manage.source.numColumns.changed=The number of columns in source >>{0}<< has changed from {1} to {2} therefore all mappings to this source should be reviewed again.
manage.source.added.new=Added new file source >>{0}<<.
manage.source.deleted=Deleted source {0}.
manage.source.deleted.couldnt=Couldn''t delete source {0}.
manage.source.error=Source error: {0}
manage.source.existing=Source with that name already exists.
manage.source.invalidFileName=Source filename is invalid: filenames may only contain alpha-numeric characters (A-Z, 0-9), spaces, underscores, periods, parentheses, and hyphens.
manage.source.cannot.add=Cannot add source {0}: {1}
manage.source.cannot.load=The source {0} cannot be loaded. Please ask an administrator to investigate the IPT''s logs to find out why.
manage.source.compressed.files={0} compressed files found, adding all."
manage.source.source.log=Source log
manage.source.download=Download
manage.source.confirmation.message=Are you sure you want to delete this source file? Be aware that any mappings associated to this file will also be deleted.

manage.overview.title.label=Resource Title
manage.overview.title=Overview
manage.overview.description=This is the overview page for the <em>{0}</em> resource.
manage.overview.intro=Please start by uploading and mapping source data to generate and publish a Darwin Core archive. Don''t forget to fill in the mandatory metadata. Published resources can be registered with the GBIF Network, and assigned a DOI. Resources registered with GBIF can be removed, but they cannot be reverted to a private state. After a resource has been assigned a DOI, however, it cannot be deleted and must remain publicly accessible.
manage.overview.intro.metadataOnly=Please start by filling in the mandatory metadata. Published resources can be registered with the GBIF Network. Registered resources can be removed, but they cannot be reverted to a private state.
manage.overview.no.description=No Description available
manage.overview.keywords=Keywords
manage.overview.taxcoverage=Taxonomic Coverage
manage.overview.geocoverage=Geographic Coverage
manage.overview.metadata=Metadata
manage.overview.missing.metadata=The resource is missing mandatory metadata!
manage.overview.metadata.description=Your resource metadata.
manage.overview.metadata.preview=Preview {0}
manage.overview.notModified=Not modified since last publication
manage.overview.source.hidden=Since this is a metadata-only resource, the source data and mapping sections are hidden. To add actual primary data, just change the resource type in your {0}.
manage.overview.source.data=Source Data
manage.overview.source.intro=Your source data files and SQL sources for generating a Darwin Core Archive.
manage.overview.source.description1=You can upload delimited text files (csv, tab, and files using any other delimiter) either directly or compressed (zip or gzip).
manage.overview.source.description2=Excel files are also supported.
manage.overview.source.description3=To (re)upload a file, please select the local file then click "{0}".
manage.overview.source.description4=Alternatively, you can configure <i>SQL views</i> to databases in your local network. To create a new SQL source, please click "{0}" without any file chosen.
manage.overview.source.description5=It is not possible to update a resource by uploading a Darwin Core Archive. This feature is not implemented yet.
manage.overview.source.file=[file]
manage.overview.source.sql=[sql]
manage.overview.source.excel=[excel]
manage.overview.source.rows=rows
manage.overview.source.columns=columns
manage.overview.source.download=Download source file
manage.overview.no.DwC.extensions=No core types installed. Please contact your IPT administrator!
manage.overview.no.DwC.extension=Core type {0} not installed. Please contact your IPT administrator!
manage.overview.DwC.Mappings=Darwin Core Mappings
manage.overview.DwC.Mappings.description=Your mapping between the source data and Darwin Core terms.
manage.overview.DwC.Mappings.cantdo=No mapping between the source data and Darwin Core terms can be done until source data has been added, and the right core type has been installed. Only if this is a metadata-only resource is no mapping necessary.
manage.overview.DwC.Mappings.coretype.description1=Here you can map your source data to Darwin Core terms by selecting the appropriate extension that has fields matching the ones to map in the source data.
manage.overview.DwC.Mappings.coretype.description2=First, select a Core Type and map that before selecting an extension to map.
manage.overview.DwC.Mappings.coretype.description3=Choose "Darwin Core Taxon" when the basis of the resource is taxon names, choose "Darwin Core Event" when the basis of the resource is a sampling event, or choose "Darwin Core Occurrence" when the basis of the resource is occurrences in nature (observations) or in a collection (specimens).
manage.overview.DwC.Mappings.coretype.description4=If the appropriate core type or extension does not appear in the select box, please contact your IPT admin to install it.
manage.overview.DwC.Mappings.terms=terms mapped to
manage.overview.DwC.Mappings.select=Select Core Type (only 1)
manage.overview.DwC.Mappings.cores.select=Core
manage.overview.DwC.Mappings.extensions.select=Extensions
manage.overview.DwC.Mappings.select.invalid=Invalid selection: the Core Type or Extension you have selected does not exist
mapping.preview.success=Mapping preview finished successfully
mapping.preview.failed=Mapping preview failed
mapping.preview.not.found=Preview mapping file not found
mapping.preview.error=Generating mapping preview failed: {0}
mapping.preview.mapping.not.found=No mapping found with rowType={0} and mapping ID={1}
mapping.preview.bad.request=Bad request: rowType and mapping ID are required to preview mapping

manage.overview.visibility=Visibility
manage.overview.visibility.description=The visibility of a resource determines who will be able to view it, whether viewing is private to managers (private), available to everyone (public), globally discoverable through via GBIF website (registered), or deleted but still available to everyone since it was assigned a DOI (deleted but public). By default, each resource is visible only to the user who created it and any other users who have the Admin role on the IPT where the resource is created.
manage.overview.visibility.missing.metadata=The resource needs to be published prior to registering with the GBIF Network.
manage.overview.visibility.missing.organisation=This resource has no publishing organization meaning that it cannot be registered with GBIF. Please contact your IPT administrator for help associating the correct publishing organization with this IPT.
manage.overview.identifierStatus.no.organisations=In order to register a DOI your IPT administrator must first associate an organization (that has an account with a DOI registration agency) with this IPT.
manage.overview.identifierStatus.missing.metadata=Before a DOI can be reserved for a resource you must provide the required basic metadata.
manage.overview.visibility.resource.key=Resource Key
manage.overview.visibility.organisation=Organization
manage.overview.visibility.organisation.contact=Organization Contact
manage.overview.visibility.endorsing.node=Endorsing Node
manage.overview.visibility.confirm.registration=You are about to register the resource with GBIF. Do you still want to register?
manage.overview.visibility.confirm.agreement=Confirm that you have read and understood the <a target=''_blank'' href=''https://www.gbif.org/terms/licences/data-sharing''>GBIF data sharing agreement</a>
manage.overview.published=Published Versions
manage.overview.published.report=Publication report
manage.overview.published.see.report=See report
manage.overview.published.hide.report=Hide report
manage.overview.published.intro=A preview of your pending published version compared with the current version if existing.
manage.overview.published.description=When publishing a new version of a resource, a new EML version, RTF version, and a Darwin Core Archive (DwC-A) will be created. A DwC-A bundles all source files with mappings and metadata in one zipped archive.
manage.overview.published.description.metadataOnly=When publishing a new version of a metadata-only resource, a new EML version and RTF version will be created.
manage.overview.published.description.doiAccount=All DOIs assigned to this resource are registered using the {0} account belonging to {1} with prefix {2}. Best practice is to assign a new DOI to the resource every time it undergoes a scientifically significant change. Please refer to the user manual for more guidance.
manage.overview.published.description.noDoiAccount=Best practice is to enter a change summary for each new published version in order to help users of the data understand which version of the data to use.
manage.overview.published.testmode.warning=Your resource cannot be indexed by GBIF because this IPT instance is running in Test mode.
manage.overview.published.missing.metadata=Before you can publish a resource you must provide the required basic metadata.
manage.overview.published.last.publication=Last Publication
manage.overview.published.last.publication.intro=Current version
manage.overview.published.next.publication.intro=Pending version
manage.overview.published.released=Published on
manage.overview.published.version=Version
manage.overview.published.from=from
manage.overview.published.download=Download
manage.overview.published.records=records
manage.overview.published.archive=Darwin Core Archive
manage.overview.published.eml=EML
manage.overview.published.resource.version=Published resource version {0}.
manage.overview.publishing=publishing
manage.overview.publishing.resource.version=Publishing resource version #{0}
manage.overview.publishing.error={0}: Publishing resource failed at step {1}. Reason: {2}
manage.overview.publishing.validator=Validate current version using the Archive Validator
manage.overview.publishing.doi.reserve.confirm=You are about to reserve a DOI for this resource. Be aware you can still delete the DOI, as long as it has not been registered yet. Do you still want to reserve?
manage.overview.publishing.doi.reserve.help=You can reserve a DOI for a resource after the mandatory metadata has been entered. To reuse an existing DOI, enter it into the citation identifier field in the resource metadata. If a resource is publicly available and reserved a DOI, the next publication will result in a new major version and the DOI will be registered. Otherwise if a resource is private and reserved a DOI, the next publication will result in a new minor version of the resource and the DOI will NOT be registered. Be aware that until a DOI is registered you can still delete it.
manage.overview.publishing.doi.reserve.new.help=You can reserve a new DOI for a published resource that has already been assigned a DOI. Be aware the DOI will be registered the next time the resource is published, and will resolve to the newly published version of the resource. The former DOI will still resolve to the previous version, but will display a warning that it has been superseded by the new one. Also be aware you can still delete the reserved DOI as long as it isn''t published.
manage.overview.publishing.doi.reserve.prevented.noOrganisation=You cannot assign a DOI to this resource until an organization with a DataCite account is associated to this IPT. Please contact your IPT administrator to do this.
manage.overview.publishing.doi.delete.confirm=You are about to delete a reserved DOI for this resource. Since this DOI was never registered, it was never publicly resolvable and is safe to delete. Do you still want to delete?
manage.overview.publishing.doi.delete.help=You can delete the DOI reserved for this resource. Since this DOI was never registered, it was never publicly resolvable and is safe to delete.
manage.overview.publishing.doi.register.agreement=Confirm that you understand DOIs cannot be deleted once registered.
manage.overview.publishing.doi.register.help=The DOI that has been reserved for the pending version of this resource will be registered the next time the resource is published.
manage.overview.publishing.doi.register.prevented.notPublic=You cannot register the DOI that has been reserved for this resource because the resource is private. To register the DOI, make the resource public and publish the resource.
manage.overview.publishing.doi.minorVersion.confirm=You are about to publish a new <b>minor</b> version of this resource. If there have been scientifically significant changes to the resource since the last publication, you should cancel, assign this resource a new DOI, and then publish again.
manage.overview.publishing.doi.majorVersion.confirm=You are about to publish a new <b>major</b> version of this resource, which is appropriate the first time a resource is assigned a DOI, or after the resource underwent scientifically significant changes. Following successful publication, the DOI reserved for this resource will be registered and should resolve after about 5 minutes. If this is not what you want, cancel and delete the reserved DOI.
manage.overview.publishing.withoutDoi.majorVersion.confirm=You are about to publish a new <b>major</b> version of this resource, which is appropriate the first time a resource is published, or after the resource underwent scientifically significant changes. If this is not what you want, cancel.
manage.overview.publishing.doi.summary=Before you publish, you can assist researchers using your data by summarizing what has changed in this version.
manage.overview.publishing.doi.summary.placeholder=Please summarize what has changed in this version. You can always edit this later.
manage.overview.publishing.doi.confirm.end=Do you still want to publish?
manage.overview.publishing.doi.replaced=The DOI assigned to the current version will be superseded by the DOI reserved for the pending version the next time the resource is published.
manage.overview.publishing.doi.reserve.reused=An existing DOI [{0}] has already been assigned to this resource and will be reused. If this is not the correct DOI, you can delete the reserved DOI, remove or replace the DOI from the citation identifier field in the resource metadata and then try to reserve another DOI.
manage.overview.publishing.doi.reserve.notRreused=An existing DOI [{0}] has already been assigned to this resource, however, it cannot be reused because this IPT is restricted to registering DOIs under the prefix {1}. You can remove or replace the DOI from the citation identifier field in the resource metadata and then try to reserve another DOI. If you still want to use this DOI, please contact your IPT administrator for help.
manage.overview.publishing.doi.reserve.success={0} was reserved successfully
manage.overview.publishing.doi.reserve.failed=Failed to reserve {0}: {1}
manage.overview.publishing.doi.reserve.failed.metadata=Failed to reserve {0} because DOI metadata was invalid: {1}
manage.overview.publishing.doi.reserve.failed.notPublic=Failed to reuse existing registered DOI ({0}). To be able to assign it to this resource, the resource must be publicly accessible.
manage.overview.publishing.doi.reserve.failed.invalid.target=Failed to reuse existing registered DOI ({0}). To be able to assign it to this resource, its target URI must be changed to {1}.
manage.overview.publishing.doi.reserve.reused.failed=Failed to verify that {0} has been registered already. Please try again.
manage.overview.publishing.doi.reserve.reused.failed.exception=Failed to verify that {0} has been registered already: {1}
manage.overview.publishing.doi.publish.check.registered.failed=Pre-publication check failed: {0} is not reserved or registered. Its status is: {1}
manage.overview.publishing.doi.publish.check.existing.failed=Pre-publication check failed: could not verify {0} exists!
manage.overview.publishing.doi.publish.check.existing.failed.exception=Pre-publication check failed: could not verify {0} exists!: {1}

manage.overview.publishing.doi.publish.updateDoi.failed=Failed to update {0} metadata: {1}
manage.overview.publishing.doi.publish.newMinorVersion=Published new minor version: {0} was updated successfully
manage.overview.publishing.doi.publish.newMajorVersion=Published new major version: {0} was registered successfully
manage.overview.publishing.doi.publish.newMajorVersion.replaces=Published new major version: {0} was registered successfully! The previous DOI has also been successfully updated, to reflect that it now represents a previous version of the resource
manage.overview.doi.operation.failed.noAccount=No organization with an activated DOI agency account exists. Please contact your IPT admin for help.
manage.overview.publishing.doi.delete.success={0} was deleted successfully
manage.overview.publishing.doi.delete.reassign.success={0} was deleted, and {1} was reassigned successfully
manage.overview.publishing.doi.delete.failed.exception=Failed to delete {0}: {1}
manage.overview.publishing.doi.delete.failed.notResolved=Failed to verify {0} exists therefore it could not be deleted!
manage.overview.publishing.doi.deactivate.success={0} was deactivated successfully
manage.overview.publishing.doi.undelete.success={0} was undeleted successfully
manage.overview.publishing.doi.undelete.failed.noOrganisation=The resource''s organization is no longer associated to the IPT, key={0}
manage.overview.publishing.doi.undelete.failed.badPrefix={0} has a prefix different to the prefix of the DOI agency account activated in this IPT: {1}
manage.overview.publishing.doi.undelete.failed.badStatus={0} cannot be undeleted because its status is {1}
manage.overview.publishing.doi.undelete.failed.notResolved=Failed to verify {0} exists therefore it could not be undeleted!
manage.overview.publishing.doi.undelete.failed.exception=Failed to undelete {0}: {1}

manage.overview.resource.undelete.warning.gbif=Resource currently cannot be undeleted automatically in the GBIF Registry. Therefore please write to helpdesk@gbif.org to undelete it in the GBIF Registry.
manage.overview.resource.managers=Resource Managers
manage.overview.resource.managers.intro=Managers granted permission to modify this resource.
manage.overview.resource.managers.description=Resources can be managed by several managers. You can grant other managers permission to modify this resource. Please contact your IPT admin to add accounts for new managers.
manage.overview.resource.managers.creator=Creator
manage.overview.resource.managers.manager=Manager
manage.overview.resource.invalid.operation=Resource {0} is currently {1}, setting it to the requested state would be an invalid change. Please refresh the page to see the correct current state.
manage.overview.resource.doi.invalid.operation=Resource {0} DOI is currently {1}, setting it to the requested state would be an invalid change. Please refresh the page to see the correct current state.
manage.overview.resource.deleted=Deleted {0}
manage.overview.resource.undeleted=Undeleted {0}
manage.overview.resource.published=Resource published!
manage.overview.resource.being.published=Resource {0} is currently being published. Please be patient.
manage.overview.resource.registered=Registered resource under the organization {0} in the GBIF Registry.
manage.overview.resource.update.registration=Updated the registration of resource {0} in the GBIF Registry.
manage.overview.success.replace.eml=Metadata have been successfully replaced, using the uploaded EML file.
manage.overview.failed.replace.eml=Failed to replace the metadata file!
manage.overview.manager.not.available=Manager {0} not available.
manage.overview.failed.stop.publishing=Failed to stop publishing!
manage.overview.failed.resource.registration=Registration of resource failed!
manage.overview.failed.resource.registration.notPublic=The current published version is not publicly available. Please publish a new version that is publicly available and try again.
manage.overview.prevented.resource.registration.noGBIFLicense=The resource cannot be registered because the current published version was not assigned one of the licences that GBIF supports. To enable registration, assign one of these licences and publish a new version.
manage.overview.prevented.resource.publishing.noGBIFLicense=This registered resource cannot be re-published because it is not assigned one of the licences that GBIF supports. To enable publishing, please assign it one of these licences.
manage.overview.prevented.resource.registration.notPublic=The resource cannot be registered because the current published version is not publicly available. Please publish a new version that is publicly available to enable registration.
manage.overview.noGBIFLicense=Not GBIF-supported
manage.overview.failed.resource.update=Registration update failed: {0}
manage.overview.user.added=Added {0} to the list of resource managers.
manage.overview.user.removed=Removed {0} from the list of resource managers.
manage.overview.data.missing=Source data or Darwin Core mappings missing. No data archive generated. Please note that this is perfectly normal if you are publishing a metadata-only resource.
manage.overview.no.data.archive.generated=No data archive generated.
manage.overview.changed.publication.status=Changed Visibility Status to {0}.

manage.translation.title=Value Translation
manage.translation.intro=You can define a translation between the values from your source to the ones saved in the generated archive. The list of distinct values found in your source is generated the first time for you, but can be manually reloaded at any time while keeping the current translations.
manage.translation.property=Property
manage.translation.vocabulary.required=Vocabulary required
manage.translation.vocabulary.required.intro=The icon to the left of the translated value text box indicates if the a value provided exists in the vocabulary for this term.
manage.translation.source.value=Source Value
manage.translation.translated.value=Translated Value
manage.translation.mapped.terms=Mapped {0} terms based on vocabulary terms.
manage.translation.cantfind.vocabulary=Can''t find a vocabulary to automap translation.
manage.translation.deleted=Translation deleted for term {0}.
manage.translation.reloaded.values=Reloaded {0} distinct value(s) from source (for translation) for term {1}.
manage.translation.reloaded.fail=Source values could not be reloaded for term {0}: {1}
manage.translation.saved=Translation saved for term {0}.

manage.metadata.description=You can enter the metadata manually using the Edit button.<br/><br/>Or, you can upload an EML file to replace all the metadata properties.
manage.metadata.replace.confirm=Are you sure you want to overwrite the metadata?

manage.metadata.section=Section
manage.metadata.removethis=Remove this
manage.metadata.addnew=Add new

manage.metadata.basic.title=Basic Metadata
manage.metadata.basic.required.message=Please enter all the mandatory properties on the Basic Metadata page, and then continue entering metadata in the other pages that are applicable to your resource. The more metadata you provide, the greater the chance that your resource will be found, reused by other researchers, and cited.

manage.metadata.parties.title=Associated Parties
manage.metadata.parties.title.numbered=Associated Party {0}
manage.metadata.parties.intro=Parties associated with this resource (e.g., the hosting institution).
manage.metadata.parties.item=associated party

manage.metadata.geocoverage.title=Geographic Coverage
manage.metadata.geocoverage.intro=Drag the markers or fill in the fields to set the geographic bounding box of the area covered by the resource.

manage.metadata.taxcoverage.title=Taxonomic Coverage
manage.metadata.taxcoverage.intro=Please enter metadata about the taxonomic areas covered by the resource.
manage.metadata.taxcoverage.item=taxonomic coverage
manage.metadata.taxcoverage.addSeveralTaxa=Add several taxa
manage.metadata.taxcoverage.addSeveralTaxa.help=List taxa treated in your dataset at a meaningful level of detail, that is down to orders or families for larger taxa datasets; to genera for a family(-ies)-based datasets and species for a genus-based datasets.
manage.metadata.taxcoverage.subitem=taxonomic keyword
manage.metadata.taxcoverage.taxon.item=taxon
manage.metadata.taxcoverage.unranked=Unranked

manage.metadata.project.title=Project Data
manage.metadata.project.intro=Please enter metadata about the project under which the data in this resource were produced.

manage.metadata.methods.title=Sampling Methods
manage.metadata.methods.intro=Please enter metadata about the sampling methods used for the data represented by the resource.
manage.metadata.methods.item=method step

manage.metadata.tempcoverage.title=Temporal Coverage
manage.metadata.tempcoverage.intro=Please enter metadata about the time periods covered by the resource. First select the type of time period, then fill in the form fields that appear.
manage.metadata.tempcoverage.item=temporal coverage

manage.metadata.citations.title=Citations
manage.metadata.citations.intro=Please enter how your resource should be cited. To ensure your resource is reliably and consistently cited, let the IPT auto-generate the citation for you. An optional bibliography can also be entered, i.e., citations of other resources related to or used in the creation of this resource.
manage.metadata.citations.warning=BE AWARE: Free-text citations get overwritten on the GBIF.org dataset page – learn more <a href="https://www.gbif.org/faq?question=how-is-the-dataset-citation-text-auto-generated" target="_blank">here</a> and <a href="https://www.gbif.org/faq?q=citation" target="_blank">here</a>.
manage.metadata.citations.bibliography=Bibliographic Citations
manage.metadata.citations.bibliography.help=Citations of other resources related to or used in the creation of this resource.
manage.metadata.citations.item=bibliographic citation

manage.metadata.collections.title=Collection Data
manage.metadata.collections.intro=Please enter the collection metadata for the resource.
manage.metadata.collections.curatorialUnits.title=Curatorial Units
manage.metadata.collections.curatorialUnits.title.help=The counts of curatorial units covered by the resource. The count can be entered as a range or as a value with an uncertainty. Examples of units include skins, sheets, pins, boxes, jars.
manage.metadata.collections.curatorialUnits.item=curatorial unit


manage.metadata.physical.title=External Links
manage.metadata.physical.intro=External links to your resource homepage or other available formats (e.g., database dumps, spreadsheets, nexus, linked data, etc.).
manage.metadata.physical.item=external link
manage.metadata.physical.alternativeTitle=External data

manage.metadata.keywords.title=Keywords
manage.metadata.keywords.intro=Please enter sets of keywords for the resource, each with a thesaurus or controlled vocabulary.
manage.metadata.keywords.item=keywords

manage.metadata.additional.title=Additional Metadata
manage.metadata.additional.intro=Please enter the additional metadata for the resource.
manage.metadata.additional.logo.intro=<b>Upload resource logo:</b> If you don''t have a URL for the resource logo, you may upload an image file selected from your disk.
manage.metadata.alternateIdentifiers.title=Alternative Identifiers
manage.metadata.alternateIdentifiers.title.help=Alternative identifiers that are used to label this resource, possibly from different data management systems, can be listed here.
manage.metadata.alternateIdentifiers.item=alternative identifier

manage.report.title=Publishing Status
manage.report.logMessage=Log Messages
manage.report.exception=Exception
manage.report.finished=Finished
manage.report.continueTo=Continue to <a href="resource.do?r={0}">resource overview</a>.

####
# EML
####
eml.title=Title
eml.description=Description
eml.description.help=A brief overview of the resource that is being documented broken into paragraphs.
eml.description.item=Paragraph
eml.publishingOrganisation=Publishing Organization
eml.publishingOrganisation.help=Please select the organization responsible for publishing (producing, releasing, holding) this resource. It will be used as the resource''s publishing organization when registering this resource with GBIF and when submitting metadata during DOI registrations. It will also be used to auto-generate the citation for the resource (if auto-generation is turned on), so consider the prominence of the role. Please be aware your selection cannot be changed after the resource has been either registered with GBIF or assigned a DOI.
eml.publishingOrganisation.required=Publishing Organization is required.
eml.publishingOrganisation.notFound=Organization (key={0}) not found!
eml.publishingOrganisation.none=No organization

eml.resourceCreator=Resource Creator
eml.resourceCreator.plural=Resource Creators
eml.resourceCreator.plural.help=The list of creators represents the people and organizations who created the resource, in priority order. The list will be used to auto-generate the resource citation (if auto-generation is turned on).
eml.resourceCreator.firstName=First Name
eml.resourceCreator.lastName=Last Name
eml.resourceCreator.email=Email
eml.resourceCreator.phone=Phone
eml.resourceCreator.position=Position
eml.resourceCreator.organisation=Organization
eml.resourceCreator.address.address=Address
eml.resourceCreator.address.city=City
eml.resourceCreator.address.province=State/Province
eml.resourceCreator.address.country=Country
eml.resourceCreator.address.country.help=Countries, territories, and islands are based on the ISO 3166-1 standard.
eml.resourceCreator.address.postalCode=Postal Code
eml.resourceCreator.homepage=Home Page
eml.resourceCreator.copyLink=Copy details from resource contact
eml.resourceCreator.required=At least one creator is required

eml.metadataProvider=Metadata Provider
eml.metadataProvider.plural=Metadata Providers
eml.metadataProvider.plural.help=The list of metadata providers represents the people and organizations responsible for producing the resource metadata.
eml.metadataProvider.firstName=First Name
eml.metadataProvider.lastName=Last Name
eml.metadataProvider.email=Email
eml.metadataProvider.phone=Phone
eml.metadataProvider.position=Position
eml.metadataProvider.organisation=Organization
eml.metadataProvider.homepage=Home Page
eml.metadataProvider.address.address=Address
eml.metadataProvider.address.city=City
eml.metadataProvider.address.province=State/Province
eml.metadataProvider.address.country=Country
eml.metadataProvider.address.country.help=Countries, territories, and islands are based on the ISO 3166-1 standard.
eml.metadataProvider.address.postalCode=Postal Code
eml.metadataProvider.required=At least one metadata provider is required

eml.language=Data Language
eml.language.help=The primary language in which the described data (not the metadata document) is written.
eml.language.default=The data language has defaulted to English.
eml.metadataLanguage=Metadata Language
eml.metadataLanguage.help=The language in which the metadata document is written.
eml.metadataLanguage.default=The metadata language has defaulted to English.
eml.language.available=in {0}

eml.contact=Resource Contact
eml.contact.plural=Resource Contacts
eml.contact.plural.help=The list of contacts represents the people and organizations that should be contacted to get more information about the resource, that curate the resource or to whom putative problems with the resource or its data should be addressed.
eml.contact.firstName=First Name
eml.contact.lastName=Last Name
eml.contact.email=Email
eml.contact.phone=Phone
eml.contact.position=Position
eml.contact.organisation=Organization
eml.contact.address.address=Address
eml.contact.address.city=City
eml.contact.address.province=State/Province
eml.contact.address.country=Country
eml.contact.address.country.help=Countries, territories, and islands are based on the ISO 3166-1 standard.
eml.contact.address.postalCode=Postal Code
eml.contact.homepage=Home Page
eml.contact.required=At least one contact is required
eml.contact.noDirectory=Select a directory
eml.contact.directory=Personnel Directory
eml.contact.directory.help=The URL of the personnel directory system to which the personnel identifier belongs.
eml.contact.identifier=Personnel Identifier
eml.contact.identifier.help=A 16-digit ORCID ID (e.g. 0000-0002-1825-0097) or another identifier that links this person to the personnel directory specified.

eml.country.selection=Select a country, territory, or island
eml.rank.selection=Select a rank
eml.preservation.methods.selection=Select a preservation method
eml.agent.role.selection=Select a role
eml.keywords=Keywords
eml.keywords.help=Any number of keywords delimited by a comma.

eml.associatedParties.firstName=First Name
eml.associatedParties.lastName=Last Name
eml.associatedParties.phone=Phone
eml.associatedParties.role=Role
eml.associatedParties.role.help=<ul><li><b>Author:</b> an agent associated with authoring a publication that used the data set, or of a data paper<br /></li><li><b>Content Provider:</b> an agent who contributed content to a data set (data set being described may be a composite)<br /></li><li><b>Custodian Steward:</b> an agent who is responsible for/takes care of the data set<br /></li><li><b>Distributor:</b> an agent involved in the publishing/distribution chain of a data set<br /></li><li><b>Editor:</b> an agent associated with editing a publication that used the data set, or of a data paper<br /></li><li><b>Metadata Provider:</b> an agent responsible for providing the metadata<br /></li><li><b>Originator:</b> an agent who originally gathered/prepared the data set<br /></li><li><b>Owner:</b> an agent who owns the data set (may or may not be the custodian)<br /></li><li><b>Point Of Contact:</b> an agent to contact for further information about the data set<br /></li><li><b>Principal Investigator:</b> an primary scientific contact associated with the data set<br /></li><li><b>Processor:</b> an agent responsible for any post-collection processing of the data set<br /></li><li><b>Publisher:</b> the agent associated with publishing a publication that used the data set, or of a data paper<br /></li><li><b>User:</b> an agent that makes use of the dataset<br /></li><li><b>Programmer:</b> an agent providing informatics/programming support related to the data set<br /></li><li><b>Curator:</b> an agent that maintains and documents the specimens in a collection. Some of their duties include preparing and labelling specimens so they are ready for identification, and protecting the specimens<br /></li></ul>
eml.associatedParties.position=Position
eml.associatedParties.organisation=Organization
eml.associatedParties.address.address=Address
eml.associatedParties.address.city=City
eml.associatedParties.address.province=State/Province
eml.associatedParties.address.country=Country
eml.associatedParties.address.country.help=Countries, territories and islands are based on the ISO 3166-1 standard.
eml.associatedParties.address.postalCode=Postal Code
eml.associatedParties.email=Email
eml.associatedParties.homepage=Home Page

eml.geospatialCoverages.description=Description
eml.geospatialCoverages.globalCoverage=Set global coverage
eml.geospatialCoverages.globalCoverage.help=Set the geographic coverage to include the whole earth.
eml.geospatialCoverages.boundingCoordinates=Bounding Coordinates
eml.geospatialCoverages.boundingCoordinates.min.latitude=South
eml.geospatialCoverages.boundingCoordinates.max.latitude=North
eml.geospatialCoverages.boundingCoordinates.min.longitude=West
eml.geospatialCoverages.boundingCoordinates.max.longitude=East

eml.taxonomicCoverages.description=Description
eml.taxonomicCoverages.description.help=A description of the range of taxa addressed in the data set or collection.<br /><b>Example(s):</b><br /><i>"All vascular plants were identified to family or species, mosses and lichens were identified as moss or lichen."</i>
eml.taxonomicCoverages.taxonKeyword.scientificName=Scientific Name
eml.taxonomicCoverages.taxonKeyword.commonName=Common Name
eml.taxonomicCoverages.taxonKeyword.rank=Rank
eml.taxonomicCoverages.taxonList=Taxon List
eml.taxonomicCoverages.taxonList.help=Add several taxa (one per line).

eml.temporalCoverages.type=Temporal Coverage Type
eml.temporalCoverages.singleDate=Single Date
eml.temporalCoverages.singleDate.help=This date is meant to represent a coverage spanning one day. Use one of these date formats:
eml.temporalCoverages.startDate=Start Date
eml.temporalCoverages.startDate.help=The date the coverage began. Use one of these date formats:
eml.temporalCoverages.endDate=End Date
eml.temporalCoverages.endDate.help=The date the coverage ended. Use one of these date formats:
eml.temporalCoverages.formationPeriod=Formation Period
eml.temporalCoverages.formationPeriod.help=Text description of the time period during which the collection was assembled (e.g., "Victorian", "1922-1932", "c. 1750"). Use this type to indicate an ongoing collection (e.g., "2010-current").
eml.temporalCoverages.livingTimePeriod=Living Time Period
eml.temporalCoverages.livingTimePeriod.help=Time period during which biological material was alive. Includes palaeontological time periods or other text phrases (e.g., "1900-1950", "Ming Dynasty", "Pleistocene").

eml.project.title=Title
eml.project.identifier=Identifier
eml.project.identifier.help=A unique identifier for the research project. This can be used to link multiple dataset/EML document instances that are associated in some way with the same project, e.g. a monitoring series. The nature of the association can be described in the project description.
eml.project.description=Description
eml.project.description.help=Abstract about the research project.
eml.project.personnel=Project Personnel
eml.project.personnel.help=The list of personnel represents the people involved in the project.
eml.project.personnel.required=At least one personnel is required
eml.project.personnel.firstName=Personnel First Name
eml.project.personnel.lastName=Personnel Last Name
eml.project.personnel.intro=The personnel involved in the project
eml.project.funding=Funding
eml.project.funding.help=Information about funding sources for the project (e.g., grant and contract numbers, names and addresses of funding sources). Other funding-related information may also be included.
eml.project.studyAreaDescription.descriptorValue=Study Area Description
eml.project.studyAreaDescription.descriptorValue.help=Documents the physical area associated with the research project. It can include descriptions of the geographic, temporal, and taxonomic coverage of the research location.
eml.project.designDescription=Design Description
eml.project.designDescription.help=A general textual description of research design. It can include detailed accounts of goals, motivations, theory, hypotheses, strategy, statistical design, and actual work.

eml.studyExtent=Study Extent
eml.studyExtent.help=This field represents both a specific sampling area and the sampling frequency (temporal boundaries, frequency of occurrence). The geographic study extent is usually a surrogate (representative area of) for the larger area documented in the "Study Area Description" field of the Project metadata page.
eml.sampleDescription=Sampling Description
eml.sampleDescription.help=This field allows for a text-based/human readable description of the sampling procedures used in the research project. The content of this element would be similar to a description of sampling procedures found in the methods section of a journal article.
eml.qualityControl=Quality Control
eml.qualityControl.help=This field represents a description of actions taken to either control or assess the quality of data resulting from the associated method step(s).
eml.methodSteps=Step Description
eml.methodSteps.help=This field allows for repeated sets of elements that document a series of methods and procedures used in the study, and the processing steps leading to the production of the data files. These include text descriptions of the procedures, relevant literature, software, instrumentation, source data and any quality control measures taken. Each method should be described in enough detail to allow other researchers to interpret and repeat, if required, the study.
eml.citation.citation=Resource Citation
eml.citation.citation.help=A single citation for use when citing the dataset. Turn on auto-generation to let the IPT auto-generate the citation for you. The citation format used in auto-generation is based on DataCite''s preferred citation format, and satisfies the <a href="https://www.force11.org/datacitation" target="_blank">Joint Declaration of Data Citation Principles</a>. This format includes a version number, which is especially important for datasets that are continuously updated.<br /><br />Example citation with institutional creator:<br /><br />"Biodiversity Institute of Ontario (2011) Migratory birds of Ontario. Version 1.2. University of Guelph. Dataset/Species occurrences. https://doi.org/10.5886/qzxxd2pa"<br /><br />Example citation with 9 creators:<br /><br />"Brouillet L, Desmet P, Coursol F, Meades SJ, Favreau M, Anions M, Belisle P, Gendreau C, Shorthouse D (2010) Database of vascular plants of Canada. Version 1.2. Universite de Montreal Biodiversity Centre. Dataset/Species checklist. https://doi.org/10.5886/1bft7W5f"
eml.citation.generate.turn.on=Auto-generation is OFF – Turn on
eml.citation.generate.turn.off=Auto-generation is On – Turn off

eml.citation.identifier=Resource Citation Identifier
eml.citation.identifier.help=A DOI, URI, or other persistent identifier that resolves to the online dataset. It is recommended the identifier be included in the citation. Please note that if the resource has been assigned a DOI (using the IPT), the IPT sets the DOI as the citation identifier and it can no longer be edited.
eml.bibliographicCitationSet.bibliographicCitations.citation=Bibliographic Citation
eml.bibliographicCitationSet.bibliographicCitations.citation.help=The citation of an external resource related to or used in the creation of this resource.
eml.bibliographicCitationSet.bibliographicCitations.identifier=Bibliographic Citation Identifier
eml.bibliographicCitationSet.bibliographicCitations.identifier.help=A DOI, URI, or other persistent identifier that resolves to the online external resource. It should be used in the citation, usually at the end.
eml.collection=Collection
eml.collection.plural=Collections
eml.collection.plural.help=The list of collections represents the collections which this resource is based on.
eml.collectionName=Collection Name
eml.collectionName.help=Official name of the Collection in the local language.
eml.collectionId=Collection Identifier
eml.collectionId.help=The URI (LSID or URL) of the collection. In RDF, used as URI of the collection resource.
eml.collection.required=At least one collection is required.
eml.parentCollectionId=Parent Collection Identifier
eml.parentCollectionId.help=Identifier for the parent collection for this sub-collection. Enables a hierarchy of collections and sub collections to be built. Please enter "Not applicable" if this collection does not have a parent collection.
eml.jgtiCuratorialUnits.type=Method Type
eml.jgtiCuratorialUnits.rangeStart=Between
eml.jgtiCuratorialUnits.rangeEnd=and
eml.jgtiCuratorialUnits.rangeMean=Count
eml.jgtiCuratorialUnits.uncertaintyMeasure=+/-
eml.jgtiCuratorialUnits.unitType=Unit Type
eml.physicalData.name=Name
eml.physicalData.charset=Character Set
eml.physicalData.charset.help=Contains the name of the character encoding. This is typically ASCII or UTF-8, or one of the other common encodings.
eml.physicalData.distributionUrl=Download URL
eml.physicalData.distributionUrl.help=The URL to download the resource in the mentioned format.
eml.physicalData.format=Data Format
eml.physicalData.format.help=Name of the format of the data object<br /><b>Example(s):</b><br /><i>Microsoft Excel</i>
eml.physicalData.formatVersion=Data Format Version
eml.physicalData.formatVersion.help=Version of the format of the data object<br /><b>Example(s):</b><br /><i>2000 (9.0.2720)</i>
eml.physicalData.other=Other Data Formats
eml.physicalData.other.help=Links to your resource data in other formats (e.g., database dumps, spreadsheets, nexus, linked data, etc.).
eml.keywords.keywordThesaurus=Thesaurus/Vocabulary
eml.keywords.keywordThesaurus.help=A name for the keyword thesaurus/vocabulary from which the keywords were derived. Keyword thesauri are usually discipline-specific and can be custom or official. If the keywords are not drawn from a specific thesaurus or vocabulary, enter <i>''n/a''</i><br /><br /><b>Example(s): </b><br /><i>"IRIS keyword thesaurus"</i>
eml.keywords.keywordsString=Keyword List
eml.keywords.keywordsString.help=Keywords that concisely describe the resource or are related to the resource. Separate keywords by commas.
eml.hierarchyLevel=Hierarchy Level
eml.hierarchyLevel.help=Dataset level to which the metadata applies. The default value for GBIF is <i>dataset</i>.
eml.pubDate=Date Last Published
eml.pubDate.help=The date on which the resource was last published. This is updated automatically every time the resource is re-published.
eml.dateStamp=Date Created
eml.dateStamp.help=The date on which the first version of the resource was published/made publicly available. It will be used to formulate the publication year in the resource citation.
eml.distributionUrl=Resource Homepage
eml.distributionUrl.short=Home
eml.logoUrl=Resource logo URL
eml.logoUrl.help=The URL of the logo associated with a resource. If you don''t have a URL for the resource logo, you may upload an image file selected from your disk.
eml.purpose=Purpose
eml.purpose.help=Summary of the intentions for which the data set was developed. Includes objectives for creating the data set and what the data set is to support.

eml.additionalInfo=Additional Information
eml.additionalInfo.help=Any information that is not characterized by the other resource metadata fields, e.g. history of the project, publications that have used the current data, information on related data published elsewhere, etc.
eml.specimenPreservationMethod=Specimen preservation method
eml.specimenPreservationMethod.short=preservation method
eml.specimenPreservationMethod.plural=Specimen preservation methods
eml.specimenPreservationMethod.plural.help=The list of specimen preservation methods covered by the resource.
eml.specimenPreservationMethod.help=Keyword from the GBIF Specimen Preservation Method vocabulary indicating the process or technique used to prevent physical deterioration of non-living collections. If the collection has more than one preservation method, select the dominant preservation method. Remember you can include a list of preparations and preservation methods for a specimen in your data mapping DwC term preparations (http://rs.tdwg.org/dwc/terms/preparations). Please don''t select anything for treatments for living collections.
eml.alternateIdentifier=Alternative Identifier
eml.alternateIdentifier.help=An additional, secondary identifier for this entity. When the resource is published, the IPT''s URL to the resource is added to the list of identifiers. When a resource is assigned a new DOI (using the IPT), the IPT ensures this DOI is placed first in the list of identifiers. When a resource is registered with the GBIF Registry, the Registry''s unique resource UUID is also added to the list of identifiers. If the resource represents an existing registered resource in the GBIF Registry, the existing registered resource UUID can be added to the list of identifiers. This will enable the IPT resource to update the existing resource during registration, instead of registering a brand new resource.<br /><b>Example(s):</b><br /><i>4fa7b334-ce0d-4e88-aaae-2e0c138d049e</i>, <i>VCR3465</i>

eml.intellectualRights.simple=Rights
eml.intellectualRights.license=Data Licence
eml.intellectualRights.license.help=The licence that you apply to a dataset provides a standardized way to define appropriate uses of your work. GBIF encourages publishers to adopt the least restrictive licence possible from among three machine-readable options (CC0 1.0, CC-BY 4.0 or CC-BY-NC 4.0) to encourage the widest possible use and application of data. Learn more <a href="https://www.gbif.org/terms/licences" target="_blank">here</a>. If you are unable to choose one of the three options, and your dataset contains occurrence data, you will not be able to register your dataset with GBIF or make it globally discoverable through GBIF.org. If you feel unable to select one of the three options, please contact the GBIF Secretariat at participation@gbif.org.
eml.intellectualRights.nolicenses=No licence selected
eml.intellectualRights.license.disclaimer=You should only apply a licence to your own work unless you have the necessary rights to apply it to another person''s.

eml.updateFrequency=Update Frequency
eml.updateFrequency.help=The frequency with which changes are made to the resource after the initial resource has been published. For convenience, its value will default to the auto-publishing interval (if auto-publishing has been turned on), however, it can always be overridden later. Please note a description of the maintenance frequency of the resource can also be entered on the Additional Metadata page.
eml.updateFrequency.default=The update frequency defaulted to unknown.
eml.updateFrequency.default.interval=The update frequency defaulted to auto-publishing interval: {0}
eml.updateFrequencyDescription=Maintenance Description
eml.updateFrequencyDescription.help=A description of the maintenance frequency of this resource. This description compliments the update frequency selected on the Basic Metadata page.

####
# RTF
####
rtf.authors=Corresponding author(s)
rtf.citations=Citation
rtf.citations.description=Combination of authors, year of data paper publication (in parentheses), Title, Journal Name, Volume, Issue number (in parentheses), and doi of the data paper.
rtf.received=Received
rtf.revised=Revised
rtf.accepted=Accepted
rtf.published=Published
rtf.abstract=Abstract
rtf.keywords=Keywords
rtf.generalDesciption=General description
rtf.resourceLink=Data published through
rtf.taxcoverage=Taxonomic coverage
rtf.taxcoverage.description=General taxonomic coverage description
rtf.taxcoverage.rank=Taxonomic ranks
rtf.taxcoverage.common=Common names
rtf.spatialCoverage=Spatial coverage
rtf.spatialCoverage.general=General spatial coverage
rtf.spatialCoverage.coordinates=Coordinates
rtf.spatialCoverage.and=and
rtf.spatialCoverage.latitude=Latitude
rtf.spatialCoverage.longitude=Longitude
rtf.tempcoverage=Temporal coverage
rtf.project.details=Project details
rtf.project.title=Project title
rtf.project.personnel=Personnel
rtf.project.funding=Funding
rtf.project.area=Study area descriptions/descriptor
rtf.project.design=Design description
rtf.collections.description=Natural collections description
rtf.collections.parent=Parent collection identifier
rtf.collections.name=Collection name
rtf.collections.identifier=Collection identifier
rtf.collections.formatPeriod=Formation period
rtf.collections.livingPeriod=Living time period
rtf.collections.specimen=Specimen preservation method
rtf.collections.curatorial=Curatorial unit
rtf.collections.curatorial.text=with an uncertainty of
rtf.methods=Methods
rtf.methods.description=Method step description
rtf.methods.studyExtent=Study extent description
rtf.methods.sampling=Sampling description
rtf.methods.quality=Quality control description
rtf.datasets=Datasets
rtf.datasets.description=Dataset description
rtf.datasets.dwca=Darwin Core Archive
rtf.datasets.dwca.format=Darwin Core Archive format
rtf.datasets.object=Object name
rtf.datasets.character=Character encoding
rtf.datasets.format=Format name
rtf.datasets.format.version=Format version
rtf.datasets.distribution=Distribution
rtf.datasets.noPublished=There is no dataset published through Darwin Core Archive format for this resource. Currently described datasets are listed in the section External datasets.
rtf.dtasets.external=External datasets
rtf.publication=Publication date of data
rtf.language=Language
rtf.purpose=Purpose
rtf.license=Licences of use
rtf.date=date
rtf.unknown=Unknown
rtf.metadata.language=Metadata language
rtf.metadata.creation=Date of metadata creation
rtf.metadata.level=Hierarchy level
rtf.metadata.locale=Locale
rtf.references=References

temporalCoverageType.SINGLE_DATE=Single Date
temporalCoverageType.DATE_RANGE=Date Range
temporalCoverageType.FORMATION_PERIOD=Formation Period
temporalCoverageType.LIVING_TIME_PERIOD=Living Time Period

jgtiCuratorialUnitType.COUNT_RANGE=Count Range
jgtiCuratorialUnitType.COUNT_WITH_UNCERTAINTY=Count with uncertainty

####
# CONFIGURATIONS
####
# Date format
format.date={yyyy-MM-dd}

# This message appears when the field value is invalid  according to the *Converter.java class
xwork.default.invalid.fieldvalue=Invalid field value

# Data Tables. Warning: don't translate any word beginning and ending in underscores, e.g. _MENU_
dataTables.sInfo=Showing _START_ to _END_ of _TOTAL_
dataTables.sInfoEmpty=Showing 0 to 0 of 0
dataTables.sInfoFiltered=(filtered from _MAX_ total)
dataTables.sEmptyTable.resources=No resources are currently available
dataTables.sEmptyTable.organisations=No organizations are currently available
dataTables.sEmptyTable.versions=No versions are currently available
dataTables.sEmptyTable.users=No users are currently available
dataTables.sZeroRecords.resources=No resources were found
dataTables.sZeroRecords.organisations=No organizations were found
dataTables.sZeroRecords.versions=No versions were found
dataTables.sZeroRecords.users=No users were found

dwca.failed=Archive generation for resource {0} failed: {1}
dwca.interrupted=Archive generation for resource {0} was interrupted: {1}

publishing.started=Publishing version #{0} of resource {1} started
publishing.success=Publishing version #{0} of resource {1} finished successfully
publishing.cancelled=Publishing version #{0} of resource {1} was cancelled!
publishing.error=An error of type {0} was encountered during publishing: {1}
publishing.failed=Publishing version #{0} of resource {1} failed: {2}
publishing.skipping=Publishing version #{0} of resource {1} skipped: the maximum number of failed publish attempts has been reached. Please try to publish this resource separately
publishing.changeSummary.default=None provided

restore.resource.success=Restored version #{0} of resource {1} after publishing failure
restore.resource.failed=Restoring version #{0} of resource {1} failed: {2}

# Auto-publishing

manage.overview.autopublish.title=Auto-publishing
manage.overview.autopublish.description=You can activate auto-publishing here and define the publication schedule for this resource (frequency and additionnal information)
manage.overview.autopublish.intro.activated=Auto-publishing is active. Your resource will be published automatically as scheduled below.
manage.overview.autopublish.intro.deactivated=Auto-publish is inactive. Your resource may be published manually with the Publish button.
manage.overview.autopublish.deprecated.warning.button=The current configuration is deprecated. Please update it.
manage.overview.autopublish.deprecated.warning.description=<strong>This configuration is deprecated</strong>. Please update it.
manage.overview.autopublish.publication.frequency=Frequency
manage.overview.autopublish.publication.next.date=Next publication date

manage.autopublish.title=Auto-publishing
manage.autopublish.intro=Please select one of the <strong>5 publishing intervals</strong> to activate the auto-publishing.<br/>Fill in the additional frequency information and press Save.<br/><br/>To <strong>turn off</strong> the auto-publishing, select "Turn off" in the list and press Save<br/>(this will not generate a new version of the resource).
manage.autopublish.intro.annually=This resource will be published automatically once a year.
manage.autopublish.intro.biannually=This resource will be published automatically twice a year.
manage.autopublish.intro.monthly=This resource will be published automatically every month.
manage.autopublish.intro.weekly=This resource will be published automatically every week.
manage.autopublish.intro.daily=This resource will be published automatically every day.
manage.autopublish.intro.off=This resource may be published manually.

manage.autopublish.help.annually=<strong>day of month</strong> and <strong>month</strong>
manage.autopublish.help.biannually=<strong>day of month</strong> and <strong>two months</strong>
manage.autopublish.help.monthly=<strong>day of month</strong>
manage.autopublish.help.weekly=<strong>day of week</strong>
manage.autopublish.help.hour=<strong>hours</strong> and <strong>minutes</strong> (related to your IPT server timezone)

manage.autopublish.frequency=Auto-publishing frequency
manage.autopublish.off=Turn off
manage.autopublish.january=January
manage.autopublish.february=February
manage.autopublish.march=March
manage.autopublish.april=April
manage.autopublish.may=May
manage.autopublish.june=June
manage.autopublish.july=July
manage.autopublish.august=August
manage.autopublish.september=September
manage.autopublish.october=October
manage.autopublish.november=November
manage.autopublish.december=December
manage.autopublish.monday=Monday
manage.autopublish.tuesday=Tuesday
manage.autopublish.wednesday=Wednesday
manage.autopublish.thursday=Thursday
manage.autopublish.friday=Friday
manage.autopublish.saturday=Saturday
manage.autopublish.sunday=Sunday
manage.autopublish.january_july=January/July
manage.autopublish.february_august=February/August
manage.autopublish.march_september=March/September
manage.autopublish.april_october=April/October
manage.autopublish.may_november=May/November
manage.autopublish.june_december=June/December

# Struts2 overrides
struts.messages.upload.error.SizeLimitExceededException=The uploaded file is too large! Max size allowed is {0} bytes but request was {1} bytes. To work around this problem, you can try compressing the file (with zip or gzip), loading the data into one of the many databases supported by the IPT, or splitting the file up. Please refer to the user manual for more information.<|MERGE_RESOLUTION|>--- conflicted
+++ resolved
@@ -418,15 +418,10 @@
 admin.home.manageUsers=Users accounts
 admin.home.manageExtensions=Core Types and Extensions
 admin.home.manageLogs=Logs
-<<<<<<< HEAD
 admin.home.bulkPublication=Bulk publication
 
 admin.config.publishResources.details=This button will <strong>republish all resources.</strong><br /><br /> For each resource, it will create a new Darwin Core Archive, EML metadata and RTF. It will notify the GBIF registry of the new publication, and update the IPT''s metadata in the registry.<br /><br />Use this button if:<br /> a) Multiple resources have been updated, and you want to publish a new version for all of them instead of publishing them individually.<br /> b) the Public URL has been changed and you want to update the IPT''s registered datasets to reflect the change.
 admin.config.publishResources=Republish all resources
-=======
-admin.home.publishResources=Publish all resources
-admin.home.publishResources.help=Like the Publish button, only it publishes ALL resources. Therefore for each resource, it creates a new DwC-A, EML, and RTF, and broadcasts the update to the Registry and via RSS. In addition, it also updates the IPT''s metadata in the Registry.<br /><br />Use this button if:<br /> a) Multiple resources have been updated, and you want to publish a new version for all of them instead of publishing them individually.<br /> b) the Public URL has been changed and you want to update the IPT''s registered services to reflect the change.
->>>>>>> 412f46d1
 
 admin.config.setup.title=IPT setup
 admin.config.setup.welcome=To use the IPT you must select a directory where the IPT will store its configuration information – called the IPT data directory.
