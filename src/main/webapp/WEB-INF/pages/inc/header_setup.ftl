--- conflicted
+++ resolved
@@ -13,15 +13,10 @@
 	<!-- for css overrides needed for customizations -->
 		<link rel="stylesheet" type="text/css" href="${baseURL}/styles/custom.css" />
     <!-- for support of old browsers, like IE8. See http://modernizr.com/docs/#html5inie -->
-<<<<<<< HEAD
-		<script type="text/javascript" src="${baseURL}/js/modernizr.js"></script>
-		<script type="text/javascript" src="${baseURL}/js/jquery/jquery-1.11.1.min.js"></script>
-		<script type="text/javascript" src="${baseURL}/js/global.js"></script>
-=======
     <script type="text/javascript" src="${baseURL}/js/modernizr.js"></script>
     <script type="text/javascript" src="${baseURL}/js/jquery/jquery-3.2.1.min.js"></script>
     <script type="text/javascript" src="${baseURL}/js/global.js"></script>
->>>>>>> f25cea33
+
 		<style>
       h1 {
       	color: #077A2D;
