--- conflicted
+++ resolved
@@ -93,116 +93,8 @@
         -
     </#if>
 </#macro>
-<<<<<<< HEAD
 <#include "/WEB-INF/pages/inc/header-bootstrap.ftl">
 <title><@s.text name="manage.overview.title"/>: ${resource.title!resource.shortname}</title>
-=======
-<#include "/WEB-INF/pages/inc/header.ftl">
-	<title><@s.text name="manage.overview.title"/>: ${resource.title!resource.shortname}</title>
-	<script type="text/javascript" src="${baseURL}/js/jconfirmation.jquery.js"></script>
-<script type="text/javascript">
-$(document).ready(function(){
-  initHelp();
-	<#if confirmOverwrite>
-		showConfirmOverwrite();
-	</#if>
-	var $registered = false;
-
-	$('.confirm').jConfirmAction({question : "<@s.text name='basic.confirm'/>", yesAnswer : "<@s.text name='basic.yes'/>", cancelAnswer : "<@s.text name='basic.no'/>"});
-	$('.confirmRegistration').jConfirmAction({question : "<@s.text name='manage.overview.visibility.confirm.registration'/> <@s.text name='manage.resource.delete.confirm.registered'/>", yesAnswer : "<@s.text name='basic.yes'/>", cancelAnswer : "<@s.text name='basic.no'/>", checkboxText: "<@s.text name='manage.overview.visibility.confirm.agreement'/>"});
-  $('.confirmEmlReplace').jConfirmAction({question : "<@s.text name='manage.metadata.replace.confirm'/></br>", yesAnswer : "<@s.text name='basic.yes'/>", cancelAnswer : "<@s.text name='basic.no'/>"});
-  $('.confirmDeletion').jConfirmAction({question : "<#if resource.isAlreadyAssignedDoi()><@s.text name='manage.resource.delete.confirm.doi'/></br></br></#if><#if resource.status=='REGISTERED'><@s.text name='manage.resource.delete.confirm.registered'/></br></br></#if><@s.text name='manage.resource.delete.confirm'/>", yesAnswer : "<@s.text name='basic.yes'/>", cancelAnswer : "<@s.text name='basic.no'/>"});
-  $('.confirmUndeletion').jConfirmAction({question : "<@s.text name='manage.resource.undoDelete.confirm'/>", yesAnswer : "<@s.text name='basic.yes'/>", cancelAnswer : "<@s.text name='basic.no'/>"});
-
-  $('.confirmReserveDoi').jConfirmAction({question : "<@s.text name='manage.overview.publishing.doi.reserve.confirm'/>", yesAnswer : "<@s.text name='basic.yes'/>", cancelAnswer : "<@s.text name='basic.no'/>"});
-  $('.confirmDeleteDoi').jConfirmAction({question : "<@s.text name='manage.overview.publishing.doi.delete.confirm'/>", yesAnswer : "<@s.text name='basic.yes'/>", cancelAnswer : "<@s.text name='basic.no'/>"});
-  $('.confirmPublishMinorVersion').jConfirmAction({question : "<@s.text name='manage.overview.publishing.doi.minorVersion.confirm'/></br></br><@s.text name='manage.overview.publishing.doi.summary'/></br></br><@s.text name='manage.overview.publishing.doi.confirm.end'/>", yesAnswer : "<@s.text name='basic.yes'/>", summary : "<@s.text name='manage.overview.publishing.doi.summary.placeholder'/>", cancelAnswer : "<@s.text name='basic.no'/>"});
-  $('.confirmPublishMajorVersion').jConfirmAction({question : "<@s.text name='manage.overview.publishing.doi.majorVersion.confirm'/></br></br><@s.text name='manage.overview.publishing.doi.summary'/></br></br><@s.text name='manage.overview.publishing.doi.confirm.end'/>", yesAnswer : "<@s.text name='basic.yes'/>", summary : "<@s.text name='manage.overview.publishing.doi.summary.placeholder'/>", cancelAnswer : "<@s.text name='basic.no'/>", checkboxText: "<@s.text name='manage.overview.publishing.doi.register.agreement'/>"});
-  $('.confirmPublishMajorVersionWithoutDOI').jConfirmAction({question : "<@s.text name='manage.overview.publishing.withoutDoi.majorVersion.confirm'/></br></br><@s.text name='manage.overview.publishing.doi.summary'/></br></br><@s.text name='manage.overview.publishing.doi.confirm.end'/>", yesAnswer : "<@s.text name='basic.yes'/>", summary : "<@s.text name='manage.overview.publishing.doi.summary.placeholder'/>", cancelAnswer : "<@s.text name='basic.no'/>"});
-
-    var showReport=false;
-	$("#toggleReport").click(function() {
-		if(showReport){
-			showReport=false;
-			$("#toggleReport").text("<@s.text name='basic.show'/>");
-			$('#dwcaReport').hide();
-		}else{
-			showReport=true;
-			$("#toggleReport").text("<@s.text name='basic.hide'/>");
-			$('#dwcaReport').show();
-		}
-	});
-	//Hack needed for Internet Explorer X.*x
-	$('.edit').each(function() {
-		$(this).click(function() {
-			window.location = $(this).parent('a').attr('href');
-		});
-	});
-	$('.submit').each(function() {
-		$(this).click(function() {
-			$(this).parent('form').submit();
-		});
-	});
-	$("#file").change(function() {
-		var usedFileName = $("#file").prop("value");
-		if(usedFileName != "") {
-			$("#add").attr("value", '<@s.text name="button.add"/>');
-		}
-	});
-  $("#emlFile").change(function() {
-    var usedFileName = $("#emlFile").prop("value");
-    if(usedFileName != "") {
-      $("#emlReplace").show();
-      $("#emlCancel").show();
-    }
-  });
-  $("#emlCancel").click(function(event) {
-    event.preventDefault();
-    $("#emlFile").prop("value", "");
-    $("#emlReplace").hide();
-    $("#emlCancel").hide();
-  });
-	$("#clear").click(function(event) {
-		event.preventDefault();
-		$("#file").prop("value", "");
-		$("#add").attr("value", '<@s.text name="button.connectDB"/>');
-	});
-
-  $(function() {
-    $('.icon-validate').tooltip({track: true});
-  });
-
-	function showConfirmOverwrite() {
-	   var question='<p><@s.text name="manage.resource.addSource.confirm"/></p>';
-	   $('#dialog').html(question);
-		$("#dialog").dialog({
-			'modal'     : true,
-			'title'		: '<@s.text name="basic.confirm"/>',
-			'buttons'   : {
-				'<@s.text name="basic.yes"/>': function(){
-					$(this).dialog("close");
-					$("#add").click();
-				},
-				'<@s.text name="basic.no"/>' : function(){
-					$(this).dialog("close");
-					$("#cancel").click();
-				}
-			}
-		});
-	}
-
-    // load a preview of the mapping in the modal window
-    $(".peekBtn").click(function(e) {
-        e.preventDefault();
-        var addressValue = $(this).attr("href");
-        $("#modalcontent").load(addressValue);
-        $("#modalbox").show();
-    });
-    $("#modalbox").click(function(e) {
-        e.preventDefault();
-        $("#modalbox").hide();
-    });
->>>>>>> 72e79b48
 
 <script type="text/javascript" src="${baseURL}/js/jconfirmation-bootstrap.jquery.js"></script>
 
@@ -216,6 +108,7 @@
 
         $('.confirm').jConfirmAction({titleQuestion : "<@s.text name="basic.confirm"/>", question : "<@s.text name='basic.confirm'/>", yesAnswer : "<@s.text name='basic.yes'/>", cancelAnswer : "<@s.text name='basic.no'/>"});
         $('.confirmRegistration').jConfirmAction({titleQuestion : "<@s.text name="basic.confirm"/>", question : "<@s.text name='manage.overview.visibility.confirm.registration'/> <@s.text name='manage.resource.delete.confirm.registered'/>", yesAnswer : "<@s.text name='basic.yes'/>", cancelAnswer : "<@s.text name='basic.no'/>", checkboxText: "<@s.text name='manage.overview.visibility.confirm.agreement'/>"});
+        $('.confirmEmlReplace').jConfirmAction({question : "<@s.text name='manage.metadata.replace.confirm'/></br>", yesAnswer : "<@s.text name='basic.yes'/>", cancelAnswer : "<@s.text name='basic.no'/>"});
         $('.confirmDeletion').jConfirmAction({titleQuestion : "<@s.text name="basic.confirm"/>", question : "<#if resource.isAlreadyAssignedDoi()><@s.text name='manage.resource.delete.confirm.doi'/></br></br></#if><#if resource.status=='REGISTERED'><@s.text name='manage.resource.delete.confirm.registered'/></br></br></#if><@s.text name='manage.resource.delete.confirm'/>", yesAnswer : "<@s.text name='basic.yes'/>", cancelAnswer : "<@s.text name='basic.no'/>"});
         $('.confirmUndeletion').jConfirmAction({titleQuestion : "<@s.text name="basic.confirm"/>", question : "<@s.text name='manage.resource.undoDelete.confirm'/>", yesAnswer : "<@s.text name='basic.yes'/>", cancelAnswer : "<@s.text name='basic.no'/>"});
 
@@ -253,6 +146,19 @@
             if(usedFileName != "") {
                 $("#add").attr("value", '<@s.text name="button.add"/>');
             }
+        });
+        $("#emlFile").change(function() {
+            var usedFileName = $("#emlFile").prop("value");
+            if(usedFileName != "") {
+                $("#emlReplace").show();
+                $("#emlCancel").show();
+            }
+        });
+        $("#emlCancel").click(function(event) {
+            event.preventDefault();
+            $("#emlFile").prop("value", "");
+            $("#emlReplace").hide();
+            $("#emlCancel").hide();
         });
         $("#clear").click(function(event) {
             event.preventDefault();
