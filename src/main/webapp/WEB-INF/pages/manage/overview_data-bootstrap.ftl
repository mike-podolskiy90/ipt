<!-- Represents source data and mapping data sections on resource overview page -->
<div class="my-3 p-3 bg-body rounded shadow-sm" id="sources">
    <div class="titleOverview">
        <h5 class="border-bottom pb-2 mb-2 mx-md-4 mx-2 text-gbif-header">
            <#assign sourcesInfo>
                <@s.text name='manage.overview.source.description1'/>&nbsp;<@s.text name='manage.overview.source.description2'/>&nbsp;<@s.text name='manage.overview.source.description3'><@s.param><@s.text name='button.add'/></@s.param></@s.text></br></br><@s.text name='manage.overview.source.description4'><@s.param><@s.text name="button.connectDB"/></@s.param></@s.text></br></br><@s.text name='manage.overview.source.description5'/>
            </#assign>
            <@popoverTextInfo sourcesInfo/>

            <@s.text name='manage.overview.source.data'/>
        </h5>

        <div class="row">
            <div class="col-xl-9 order-xl-last">
                <div class="mx-md-4 mx-2">
                    <p class="text-muted">
                        <@s.text name='manage.overview.source.intro'/>
                    </p>
                    <div class="details twenty_bottom">
                        <#if sourcesModifiedSinceLastPublication>
                            <@s.text name='manage.home.last.modified'/> ${resource.getSourcesModified()?date?string.medium!}
                        <#elseif resource.lastPublished??>
                            <@s.text name="manage.overview.notModified"/>
                        </#if>
                    </div>

                    <#if (resource.sources?size>0)>
                        <div class="details">
                            <div class="table-responsive">
                                <table class="table table-sm table-borderless" style="font-size: 0.875em;">
                                <#list resource.sources as src>
                                    <tr>
                                        <#if src.isFileSource()>
                                            <th class="col-4">${src.name} <@s.text name='manage.overview.source.file'/></th>
                                            <td>${src.fileSizeFormatted},&nbsp;${src.rows}&nbsp;<@s.text name='manage.overview.source.rows'/>,&nbsp;${src.getColumns()}&nbsp;<@s.text name='manage.overview.source.columns'/>.&nbsp;${(src.lastModified?date?string.medium)!}<#if !src.readable>&nbsp;<i class="bi bi-exclamation-triangle-fill text-warning"></#if></td>
                                        <#elseif src.isExcelSource()>
                                            <th class="col-4">${src.name} <@s.text name='manage.overview.source.excel'/></th>
                                            <td>${src.fileSizeFormatted},&nbsp;${src.rows}&nbsp;<@s.text name='manage.overview.source.rows'/>,&nbsp;${src.getColumns()}&nbsp;<@s.text name='manage.overview.source.columns'/>.&nbsp;${(src.lastModified?date?string.medium)!}<#if !src.readable>&nbsp;<i class="bi bi-exclamation-triangle-fill text-warning"></#if></td>
                                        <#else>
                                            <th class="col-4">${src.name} <@s.text name='manage.overview.source.sql'/></th>
                                            <td>db=${src.database!"..."},&nbsp;${src.columns}&nbsp;<@s.text name='manage.overview.source.columns'/>.<#if !src.readable>&nbsp;<i class="bi bi-exclamation-triangle-fill text-warning"></#if></td>
                                        </#if>
                                        <td class="d-flex justify-content-end">
<<<<<<< HEAD
                                          <div class="btn-group" role="group">
                                            <#if src.isFileSource() || src.isExcelSource()>
                                            <a class="btn btn-sm btn-outline-secondary ignore-link-color" role="button" href="raw-source.do?r=${resource.shortname}&id=${src.name}" target="_blank" title="<@s.text name='manage.overview.source.download'/>">
                                              <i class="bi bi-download"></i>
                                            </a>
                                            </#if>
                                            <a class="btn btn-sm btn-outline-success ignore-link-color" role="button" href="source.do?r=${resource.shortname}&id=${src.name}">
                                              <@s.text name='button.edit'/>
=======
                                            <a class="btn btn-sm btn-outline-gbif-primary ignore-link-color" role="button" href="source.do?r=${resource.shortname}&id=${src.name}">
                                                <@s.text name='button.edit'/>
>>>>>>> 2675d670
                                            </a>
                                          </div>
                                        </td>
                                    </tr>
                                </#list>
                            </table>
                            </div>
                        </div>
                    </#if>
                </div>
            </div>

            <div class="col-xl-3 border-xl-right">
                <div class="mx-md-4 mx-2">
                    <form action='addsource.do' method='post' enctype="multipart/form-data">
                        <input name="r" type="hidden" value="${resource.shortname}"/>
                        <input name="validate" type="hidden" value="false"/>

                        <div class="row">
                            <div class="col-12">
                                <@s.file name="file" cssClass="form-control form-control-sm my-1" key="manage.resource.create.file"/>
                            </div>
                            <div class="col-12">
                                <@s.submit name="add" cssClass="btn btn-sm btn-outline-gbif-primary my-1" key="button.connectDB"/>
                                <@s.submit name="clear" cssClass="btn btn-sm btn-outline-secondary my-1" key="button.clear"/>
                                <@s.submit name="cancel" cssClass="btn btn-sm btn-outline-secondary my-1" cssStyle="display: none" key="button.cancel" method="cancelOverwrite"/>
                            </div>
                        </div>
                    </form>
                </div>
            </div>
        </div>

    </div>

</div>

<div class="my-3 p-3 bg-body rounded shadow-sm" id="mappings">
    <h5 class="border-bottom pb-2 mb-2 mx-md-4 mx-2 text-gbif-header">
        <#assign mappingsInfo>
            <@s.text name='manage.overview.source.description1'/>&nbsp;<@s.text name='manage.overview.source.description2'/>&nbsp;<@s.text name='manage.overview.source.description3'><@s.param><@s.text name='button.add'/></@s.param></@s.text></br></br><@s.text name='manage.overview.source.description4'><@s.param><@s.text name="button.connectDB"/></@s.param></@s.text></br></br><@s.text name='manage.overview.source.description5'/><@s.text name='manage.overview.DwC.Mappings.coretype.description1'/></br></br><@s.text name='manage.overview.DwC.Mappings.coretype.description2'/></br></br><@s.text name='manage.overview.DwC.Mappings.coretype.description3'/></br></br><@s.text name='manage.overview.DwC.Mappings.coretype.description4'/>
        </#assign>
        <@popoverTextInfo mappingsInfo/>

        <@s.text name='manage.overview.DwC.Mappings'/>
    </h5>

    <div class="row">
        <div class="col-lg-9 order-lg-last">
            <div class="mx-md-4 mx-2">
                <p class="text-muted">
                    <@s.text name='manage.overview.DwC.Mappings.description'/>
                </p>

                <div class="details mb-3">
                    <#if mappingsModifiedSinceLastPublication>
                        <@s.text name='manage.home.last.modified'/> ${resource.getMappingsModified()?date?string.medium!}
                    <#elseif resource.lastPublished??>
                        <@s.text name="manage.overview.notModified"/>
                    </#if>
                </div>

                <#if resource.coreRowType?has_content>
                    <div class="details">
                        <div class="mapping_head"><@s.text name='manage.overview.DwC.Mappings.cores.select'/></div>
                        <div class="table-responsive">
                            <table class="table table-sm table-borderless" style="font-size: 0.875em;">
                            <#list resource.getMappings(resource.coreRowType) as m>
                                <tr <#if m_index==0>class="mapping_row"</#if>>
                                    <th class="col-4"><#if m_index==0>${m.extension.title}</#if></th>
                                    <td>${m.fields?size} <@s.text name='manage.overview.DwC.Mappings.terms'/> ${(m.source.name)!}.&nbsp;${(m.lastModified?date?string.medium)!}</td>
                                    <td class="d-flex justify-content-end">
                                        <div class="btn-group" role="group">
                                            <a class="btn btn-sm btn-outline-secondary ignore-link-color peekBtn" role="button" href="mappingPeek.do?r=${resource.shortname}&id=${m.extension.rowType?url}&mid=${m_index}">
                                                <i class="bi bi-eye"></i>
                                            </a>
                                            <a class="btn btn-sm btn-outline-gbif-primary ignore-link-color" role="button" href="mapping.do?r=${resource.shortname}&id=${m.extension.rowType?url}&mid=${m_index}">
                                                <@s.text name='button.edit'/>
                                            </a>
                                        </div>
                                    </td>
                                </tr>
                            </#list>
                        </table>
                        </div>
                        <#if (resource.getMappedExtensions()?size > 1)>
                            <div class="mapping_head twenty_top"><@s.text name='manage.overview.DwC.Mappings.extensions.select'/></div>
                            <div class="table-responsive">
                                <table class="table table-sm table-borderless" style="font-size: 0.875em;">
                                <#list resource.getMappedExtensions() as ext>
                                    <#if ext.rowType != resource.coreRowType>
                                        <#list resource.getMappings(ext.rowType) as m>
                                            <tr <#if m_index==0>class="mapping_row"</#if>>
                                                <th class="col-4"><#if m_index==0>${ext.title}</#if></th>
                                                <td>${m.fields?size} <@s.text name='manage.overview.DwC.Mappings.terms'/> ${(m.source.name)!}.&nbsp;${(m.lastModified?date?string.medium)!}</td>
                                                <td class="d-flex justify-content-end">
                                                    <div class="btn-group" role="group">
                                                        <a class="btn btn-sm btn-outline-secondary ignore-link-color peekBtn" role="button" href="mappingPeek.do?r=${resource.shortname}&id=${ext.rowType?url}&mid=${m_index}">
                                                            <i class="bi bi-eye"></i>
                                                        </a>
                                                        <a class="btn btn-sm btn-outline-gbif-primary ignore-link-color" role="button" href="mapping.do?r=${resource.shortname}&id=${ext.rowType?url}&mid=${m_index}">
                                                            <@s.text name='button.edit'/>
                                                        </a>
                                                    </div>
                                                </td>
                                            </tr>
                                        </#list>
                                    </#if>
                                </#list>
                            </table>
                            </div>
                        </#if>
                    </div>
                </#if>
            </div>
        </div>

        <div class="col-lg-3 border-lg-right">
            <div class="mx-md-4 mx-2">
                <#if (potentialCores?size>0)>
                    <form action='mapping.do' method='post'>
                        <input name="r" type="hidden" value="${resource.shortname}"/>
                        <select name="id" class="form-select form-select-sm my-1" id="rowType" size="1">
                            <optgroup label="<@s.text name='manage.overview.DwC.Mappings.cores.select'/>">
                                <#list potentialCores as c>
                                    <#if c?has_content>
                                        <option value="${c.rowType}">${c.title}</option>
                                    </#if>
                                </#list>
                            </optgroup>
                            <#if (potentialExtensions?size>0)>
                                <optgroup label="<@s.text name='manage.overview.DwC.Mappings.extensions.select'/>">
                                    <#list potentialExtensions as e>
                                        <#if e?has_content>
                                            <option value="${e.rowType}">${e.title}</option>
                                        </#if>
                                    </#list>
                                </optgroup>
                            </#if>
                        </select>
                        <@s.submit name="add" cssClass="btn btn-sm btn-outline-gbif-primary my-1" key="button.add"/>
                    </form>
                <#else>
                    <div class="d-flex justify-content-start">
                        <div class="input-group">
                            <button type="button" class="btn btn-sm btn-outline-warning" data-bs-container="body" data-bs-toggle="popover" data-bs-placement="top" data-bs-html="true" data-bs-content="<@s.text name="manage.overview.DwC.Mappings.cantdo" escapeHtml=true/>">
                                <i class="bi bi-exclamation-triangle"></i>
                            </button>
                            <select class="form-select form-select-sm">
                                <option value=""></option>
                            </select>
                        </div>
                    </div>
                </#if>
            </div>
        </div>
    </div>
</div><|MERGE_RESOLUTION|>--- conflicted
+++ resolved
@@ -41,19 +41,14 @@
                                             <td>db=${src.database!"..."},&nbsp;${src.columns}&nbsp;<@s.text name='manage.overview.source.columns'/>.<#if !src.readable>&nbsp;<i class="bi bi-exclamation-triangle-fill text-warning"></#if></td>
                                         </#if>
                                         <td class="d-flex justify-content-end">
-<<<<<<< HEAD
                                           <div class="btn-group" role="group">
                                             <#if src.isFileSource() || src.isExcelSource()>
                                             <a class="btn btn-sm btn-outline-secondary ignore-link-color" role="button" href="raw-source.do?r=${resource.shortname}&id=${src.name}" target="_blank" title="<@s.text name='manage.overview.source.download'/>">
                                               <i class="bi bi-download"></i>
                                             </a>
                                             </#if>
-                                            <a class="btn btn-sm btn-outline-success ignore-link-color" role="button" href="source.do?r=${resource.shortname}&id=${src.name}">
+                                            <a class="btn btn-sm btn-outline-gbif-primary ignore-link-color" role="button" href="source.do?r=${resource.shortname}&id=${src.name}">
                                               <@s.text name='button.edit'/>
-=======
-                                            <a class="btn btn-sm btn-outline-gbif-primary ignore-link-color" role="button" href="source.do?r=${resource.shortname}&id=${src.name}">
-                                                <@s.text name='button.edit'/>
->>>>>>> 2675d670
                                             </a>
                                           </div>
                                         </td>
