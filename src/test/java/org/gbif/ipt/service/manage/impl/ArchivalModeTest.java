/***************************************************************************
 * Copyright 2020 Global Biodiversity Information Facility Secretariat
 * Licensed under the Apache License, Version 2.0 (the "License"); you may not
 * use this file except in compliance with the License. You may obtain a copy of
 * the License at
 * http://www.apache.org/licenses/LICENSE-2.0
 * Unless required by applicable law or agreed to in writing, software
 * distributed under the License is distributed on an "AS IS" BASIS, WITHOUT
 * WARRANTIES OR CONDITIONS OF ANY KIND, either express or implied. See the
 * License for the specific language governing permissions and limitations under
 * the License.
 ***************************************************************************/
package org.gbif.ipt.service.manage.impl;

import org.gbif.ipt.config.AppConfig;
import org.gbif.ipt.config.DataDir;
import org.gbif.ipt.mock.MockAppConfig;
import org.gbif.ipt.model.Resource;
import org.gbif.ipt.model.VersionHistory;
import org.gbif.ipt.model.converter.ConceptTermConverter;
import org.gbif.ipt.model.converter.ExtensionRowTypeConverter;
import org.gbif.ipt.model.converter.JdbcInfoConverter;
import org.gbif.ipt.model.converter.OrganisationKeyConverter;
import org.gbif.ipt.model.converter.PasswordConverter;
import org.gbif.ipt.model.converter.UserEmailConverter;
import org.gbif.ipt.model.voc.PublicationStatus;
import org.gbif.ipt.service.admin.ExtensionManager;
import org.gbif.ipt.service.admin.RegistrationManager;
import org.gbif.ipt.service.admin.VocabulariesManager;
import org.gbif.ipt.service.manage.SourceManager;
import org.gbif.ipt.service.registry.RegistryManager;
import org.gbif.ipt.struts2.SimpleTextProvider;
import org.gbif.ipt.task.Eml2Rtf;
import org.gbif.ipt.task.GenerateDwcaFactory;
import org.gbif.utils.file.FileUtils;
import org.junit.Before;
import org.junit.Test;

import java.io.File;
import java.io.IOException;
import java.math.BigDecimal;
<<<<<<< HEAD
import java.util.*;
import static org.junit.Assert.*;
import static org.mockito.Matchers.*;
import static org.mockito.Mockito.*;

public class ArchivalModeTest {

    private DataDir mockDataDir = mock(DataDir.class);

    @Before
    public void setup() throws IOException {
        File tmpDataDir = FileUtils.createTempDir();
        when(mockDataDir.resourceEmlFile(anyString(), anyObject())).thenReturn(tmpDataDir);
        when(mockDataDir.resourceRtfFile(anyString(), anyObject())).thenReturn(tmpDataDir);
        when(mockDataDir.resourceDwcaFile(anyString(), anyObject())).thenReturn(tmpDataDir);
    }

    public ResourceManagerImpl getResourceManagerImpl(AppConfig mockAppConfig) {
        return new ResourceManagerImpl(
                mockAppConfig,
                mockDataDir,
                mock(UserEmailConverter.class),
                mock(OrganisationKeyConverter.class),
                mock(ExtensionRowTypeConverter.class),
                mock(JdbcInfoConverter.class),
                mock(SourceManager.class),
                mock(ExtensionManager.class),
                mock(RegistryManager.class),
                mock(ConceptTermConverter.class),
                mock(GenerateDwcaFactory.class),
                mock(PasswordConverter.class),
                mock(Eml2Rtf.class),
                mock(VocabulariesManager.class),
                mock(SimpleTextProvider.class),
                mock(RegistrationManager.class));
    }

    public Resource getResource(String shortName) {
        List<VersionHistory> history = new ArrayList<>();
        history.add(new VersionHistory(BigDecimal.valueOf(2.5), PublicationStatus.PUBLIC));
        history.add(new VersionHistory(BigDecimal.valueOf(2.4), PublicationStatus.PUBLIC));
        history.add(new VersionHistory(BigDecimal.valueOf(2.3), PublicationStatus.PUBLIC));
        history.add(new VersionHistory(BigDecimal.valueOf(2.2), PublicationStatus.PUBLIC));
        history.add(new VersionHistory(BigDecimal.valueOf(2.1), PublicationStatus.PUBLIC));
        history.add(new VersionHistory(BigDecimal.valueOf(2.0), PublicationStatus.PUBLIC));
        Resource resource = new Resource();
        resource.setShortname(shortName);
        resource.setVersionHistory(history);
        return resource;
    }

    @Test
    public void testArchiveModeOnWithoutLimit() {
        AppConfig mockAppConfig = MockAppConfig.rebuildMock();
        when(mockAppConfig.isArchivalMode()).thenReturn(true);
        ResourceManagerImpl resourceManager = getResourceManagerImpl(mockAppConfig);

        Resource resource = getResource("testArchiveModeOnWithoutLimit");
        resourceManager.cleanArchiveVersions(resource);

        assertEquals(resource.getVersionHistory().size(), 6);
        verify(mockDataDir, times(0)).resourceDwcaFile(any(), any());
    }

    @Test
    public void testArchiveModeOffWithoutLimit() {
        AppConfig mockAppConfig = MockAppConfig.rebuildMock();
        when(mockAppConfig.isArchivalMode()).thenReturn(false);
        ResourceManagerImpl resourceManager = getResourceManagerImpl(mockAppConfig);

        Resource resource = getResource("testArchiveModeOffWithoutLimit");
        resourceManager.cleanArchiveVersions(resource);

        assertEquals(resource.getVersionHistory().size(), 6);
        verify(mockDataDir, times(0)).resourceDwcaFile(any(), any());
    }

    @Test
    public void testArchiveModeOnWithNullLimit() {
        AppConfig mockAppConfig = MockAppConfig.rebuildMock();
        when(mockAppConfig.isArchivalMode()).thenReturn(true);
        when(mockAppConfig.getArchivalLimit()).thenReturn(null);
        ResourceManagerImpl resourceManager = getResourceManagerImpl(mockAppConfig);

        Resource resource = getResource("testArchiveModeOnWithNullLimit");
        resourceManager.cleanArchiveVersions(resource);

        assertEquals(resource.getVersionHistory().size(), 6);
        verify(mockDataDir, times(0)).resourceDwcaFile(any(), any());
    }

    @Test
    public void testArchiveModeOnWithZeroLimit() {
        AppConfig mockAppConfig = MockAppConfig.rebuildMock();
        when(mockAppConfig.isArchivalMode()).thenReturn(true);
        when(mockAppConfig.getArchivalLimit()).thenReturn(0);
        ResourceManagerImpl resourceManager = getResourceManagerImpl(mockAppConfig);

        Resource resource = getResource("testArchiveModeOnWithZeroLimit");
        resourceManager.cleanArchiveVersions(resource);

        assertEquals(resource.getVersionHistory().size(), 6);
        verify(mockDataDir, times(0)).resourceDwcaFile(any(), any());
    }

    @Test
    public void testArchiveLimitHigher() {
        AppConfig mockAppConfig = MockAppConfig.rebuildMock();
        when(mockAppConfig.isArchivalMode()).thenReturn(true);
        when(mockAppConfig.getArchivalLimit()).thenReturn(10);
        ResourceManagerImpl resourceManager = getResourceManagerImpl(mockAppConfig);

        Resource resource = getResource("testArchiveLimitHigher");
        resourceManager.cleanArchiveVersions(resource);

        assertEquals(resource.getVersionHistory().size(), 6);
        verify(mockDataDir, times(0)).resourceDwcaFile(any(), any());
    }

    @Test
    public void testArchiveLimitLower() {
        String resourceName = "testArchiveLimitLower";
        AppConfig mockAppConfig = MockAppConfig.rebuildMock();
        when(mockAppConfig.isArchivalMode()).thenReturn(true);
        when(mockAppConfig.getArchivalLimit()).thenReturn(2);
        ResourceManagerImpl resourceManager = getResourceManagerImpl(mockAppConfig);

        Resource resource = getResource(resourceName);
        resourceManager.cleanArchiveVersions(resource);

        assertEquals(resource.getVersionHistory().size(), 6);
        verify(mockDataDir, times(4)).resourceDwcaFile(any(), any());
        verify(mockDataDir, times(1)).resourceDwcaFile(resourceName, BigDecimal.valueOf(2.3));
        verify(mockDataDir, times(1)).resourceDwcaFile(resourceName, BigDecimal.valueOf(2.2));
        verify(mockDataDir, times(1)).resourceDwcaFile(resourceName, BigDecimal.valueOf(2.1));
        verify(mockDataDir, times(1)).resourceDwcaFile(resourceName, BigDecimal.valueOf(2.0));
    }
=======
import java.util.ArrayList;
import java.util.List;

import static org.junit.Assert.assertEquals;
import static org.mockito.Matchers.anyObject;
import static org.mockito.Matchers.anyString;
import static org.mockito.Mockito.mock;
import static org.mockito.Mockito.when;

public class ArchivalModeTest {

  private DataDir mockDataDir = mock(DataDir.class);

  @Before
  public void setup() throws IOException {
    File tmpDataDir = FileUtils.createTempDir();
    when(mockDataDir.resourceEmlFile(anyString(), anyObject())).thenReturn(tmpDataDir);
    when(mockDataDir.resourceRtfFile(anyString(), anyObject())).thenReturn(tmpDataDir);
    when(mockDataDir.resourceDwcaFile(anyString(), anyObject())).thenReturn(tmpDataDir);
  }

  public ResourceManagerImpl getResourceManagerImpl(AppConfig mockAppConfig) {
    return new ResourceManagerImpl(
      mockAppConfig,
      mockDataDir,
      mock(UserEmailConverter.class),
      mock(OrganisationKeyConverter.class),
      mock(ExtensionRowTypeConverter.class),
      mock(JdbcInfoConverter.class),
      mock(SourceManager.class),
      mock(ExtensionManager.class),
      mock(RegistryManager.class),
      mock(ConceptTermConverter.class),
      mock(GenerateDwcaFactory.class),
      mock(PasswordConverter.class),
      mock(Eml2Rtf.class),
      mock(VocabulariesManager.class),
      mock(SimpleTextProvider.class),
      mock(RegistrationManager.class));
  }

  public Resource getResource(String shortName) {
    List<VersionHistory> history = new ArrayList<>();
    history.add(new VersionHistory(BigDecimal.valueOf(2.5), PublicationStatus.PUBLIC));
    history.add(new VersionHistory(BigDecimal.valueOf(2.4), PublicationStatus.PUBLIC));
    history.add(new VersionHistory(BigDecimal.valueOf(2.3), PublicationStatus.PUBLIC));
    history.add(new VersionHistory(BigDecimal.valueOf(2.2), PublicationStatus.PUBLIC));
    history.add(new VersionHistory(BigDecimal.valueOf(2.1), PublicationStatus.PUBLIC));
    history.add(new VersionHistory(BigDecimal.valueOf(2.0), PublicationStatus.PUBLIC));
    Resource resource = new Resource();
    resource.setShortname(shortName);
    resource.setVersionHistory(history);
    return resource;
  }

  @Test
  public void testArchiveModeOnWithoutLimit() {
    AppConfig mockAppConfig = MockAppConfig.rebuildMock();
    when(mockAppConfig.isArchivalMode()).thenReturn(true);
    ResourceManagerImpl resourceManager = getResourceManagerImpl(mockAppConfig);

    Resource resource = getResource("testArchiveModeOnWithoutLimit");
    resourceManager.cleanArchiveVersions(resource);

    assertEquals(resource.getVersionHistory().size(), 6);
  }

  @Test
  public void testArchiveModeOffWithoutLimit() {
    AppConfig mockAppConfig = MockAppConfig.rebuildMock();
    when(mockAppConfig.isArchivalMode()).thenReturn(false);
    ResourceManagerImpl resourceManager = getResourceManagerImpl(mockAppConfig);

    Resource resource = getResource("testArchiveModeOffWithoutLimit");
    resourceManager.cleanArchiveVersions(resource);

    assertEquals(resource.getVersionHistory().size(), 6);
  }

  @Test
  public void testArchiveModeOnWithNullLimit() {
    AppConfig mockAppConfig = MockAppConfig.rebuildMock();
    when(mockAppConfig.isArchivalMode()).thenReturn(true);
    when(mockAppConfig.getArchivalLimit()).thenReturn(null);
    ResourceManagerImpl resourceManager = getResourceManagerImpl(mockAppConfig);

    Resource resource = getResource("testArchiveModeOnWithNullLimit");
    resourceManager.cleanArchiveVersions(resource);

    assertEquals(resource.getVersionHistory().size(), 6);
  }

  @Test
  public void testArchiveModeOnWithZeroLimit() {
    AppConfig mockAppConfig = MockAppConfig.rebuildMock();
    when(mockAppConfig.isArchivalMode()).thenReturn(true);
    when(mockAppConfig.getArchivalLimit()).thenReturn(0);
    ResourceManagerImpl resourceManager = getResourceManagerImpl(mockAppConfig);

    Resource resource = getResource("testArchiveModeOnWithZeroLimit");
    resourceManager.cleanArchiveVersions(resource);

    assertEquals(resource.getVersionHistory().size(), 6);
  }

  @Test
  public void testArchiveLimitHigher() {
    AppConfig mockAppConfig = MockAppConfig.rebuildMock();
    when(mockAppConfig.isArchivalMode()).thenReturn(true);
    when(mockAppConfig.getArchivalLimit()).thenReturn(10);
    ResourceManagerImpl resourceManager = getResourceManagerImpl(mockAppConfig);

    Resource resource = getResource("testArchiveLimitHigher");
    resourceManager.cleanArchiveVersions(resource);

    assertEquals(resource.getVersionHistory().size(), 6);
  }

  @Test
  public void testArchiveLimitLower() {
    AppConfig mockAppConfig = MockAppConfig.rebuildMock();
    when(mockAppConfig.isArchivalMode()).thenReturn(true);
    when(mockAppConfig.getArchivalLimit()).thenReturn(2);
    ResourceManagerImpl resourceManager = getResourceManagerImpl(mockAppConfig);

    Resource resource = getResource("testArchiveLimitLower");
    resourceManager.cleanArchiveVersions(resource);

    assertEquals(resource.getVersionHistory().size(), 2);
    assertEquals(resource.getVersionHistory().get(0).getVersion(), "2.5");
    assertEquals(resource.getVersionHistory().get(1).getVersion(), "2.4");
  }
>>>>>>> c65b7eb7
}<|MERGE_RESOLUTION|>--- conflicted
+++ resolved
@@ -39,153 +39,10 @@
 import java.io.File;
 import java.io.IOException;
 import java.math.BigDecimal;
-<<<<<<< HEAD
 import java.util.*;
 import static org.junit.Assert.*;
 import static org.mockito.Matchers.*;
 import static org.mockito.Mockito.*;
-
-public class ArchivalModeTest {
-
-    private DataDir mockDataDir = mock(DataDir.class);
-
-    @Before
-    public void setup() throws IOException {
-        File tmpDataDir = FileUtils.createTempDir();
-        when(mockDataDir.resourceEmlFile(anyString(), anyObject())).thenReturn(tmpDataDir);
-        when(mockDataDir.resourceRtfFile(anyString(), anyObject())).thenReturn(tmpDataDir);
-        when(mockDataDir.resourceDwcaFile(anyString(), anyObject())).thenReturn(tmpDataDir);
-    }
-
-    public ResourceManagerImpl getResourceManagerImpl(AppConfig mockAppConfig) {
-        return new ResourceManagerImpl(
-                mockAppConfig,
-                mockDataDir,
-                mock(UserEmailConverter.class),
-                mock(OrganisationKeyConverter.class),
-                mock(ExtensionRowTypeConverter.class),
-                mock(JdbcInfoConverter.class),
-                mock(SourceManager.class),
-                mock(ExtensionManager.class),
-                mock(RegistryManager.class),
-                mock(ConceptTermConverter.class),
-                mock(GenerateDwcaFactory.class),
-                mock(PasswordConverter.class),
-                mock(Eml2Rtf.class),
-                mock(VocabulariesManager.class),
-                mock(SimpleTextProvider.class),
-                mock(RegistrationManager.class));
-    }
-
-    public Resource getResource(String shortName) {
-        List<VersionHistory> history = new ArrayList<>();
-        history.add(new VersionHistory(BigDecimal.valueOf(2.5), PublicationStatus.PUBLIC));
-        history.add(new VersionHistory(BigDecimal.valueOf(2.4), PublicationStatus.PUBLIC));
-        history.add(new VersionHistory(BigDecimal.valueOf(2.3), PublicationStatus.PUBLIC));
-        history.add(new VersionHistory(BigDecimal.valueOf(2.2), PublicationStatus.PUBLIC));
-        history.add(new VersionHistory(BigDecimal.valueOf(2.1), PublicationStatus.PUBLIC));
-        history.add(new VersionHistory(BigDecimal.valueOf(2.0), PublicationStatus.PUBLIC));
-        Resource resource = new Resource();
-        resource.setShortname(shortName);
-        resource.setVersionHistory(history);
-        return resource;
-    }
-
-    @Test
-    public void testArchiveModeOnWithoutLimit() {
-        AppConfig mockAppConfig = MockAppConfig.rebuildMock();
-        when(mockAppConfig.isArchivalMode()).thenReturn(true);
-        ResourceManagerImpl resourceManager = getResourceManagerImpl(mockAppConfig);
-
-        Resource resource = getResource("testArchiveModeOnWithoutLimit");
-        resourceManager.cleanArchiveVersions(resource);
-
-        assertEquals(resource.getVersionHistory().size(), 6);
-        verify(mockDataDir, times(0)).resourceDwcaFile(any(), any());
-    }
-
-    @Test
-    public void testArchiveModeOffWithoutLimit() {
-        AppConfig mockAppConfig = MockAppConfig.rebuildMock();
-        when(mockAppConfig.isArchivalMode()).thenReturn(false);
-        ResourceManagerImpl resourceManager = getResourceManagerImpl(mockAppConfig);
-
-        Resource resource = getResource("testArchiveModeOffWithoutLimit");
-        resourceManager.cleanArchiveVersions(resource);
-
-        assertEquals(resource.getVersionHistory().size(), 6);
-        verify(mockDataDir, times(0)).resourceDwcaFile(any(), any());
-    }
-
-    @Test
-    public void testArchiveModeOnWithNullLimit() {
-        AppConfig mockAppConfig = MockAppConfig.rebuildMock();
-        when(mockAppConfig.isArchivalMode()).thenReturn(true);
-        when(mockAppConfig.getArchivalLimit()).thenReturn(null);
-        ResourceManagerImpl resourceManager = getResourceManagerImpl(mockAppConfig);
-
-        Resource resource = getResource("testArchiveModeOnWithNullLimit");
-        resourceManager.cleanArchiveVersions(resource);
-
-        assertEquals(resource.getVersionHistory().size(), 6);
-        verify(mockDataDir, times(0)).resourceDwcaFile(any(), any());
-    }
-
-    @Test
-    public void testArchiveModeOnWithZeroLimit() {
-        AppConfig mockAppConfig = MockAppConfig.rebuildMock();
-        when(mockAppConfig.isArchivalMode()).thenReturn(true);
-        when(mockAppConfig.getArchivalLimit()).thenReturn(0);
-        ResourceManagerImpl resourceManager = getResourceManagerImpl(mockAppConfig);
-
-        Resource resource = getResource("testArchiveModeOnWithZeroLimit");
-        resourceManager.cleanArchiveVersions(resource);
-
-        assertEquals(resource.getVersionHistory().size(), 6);
-        verify(mockDataDir, times(0)).resourceDwcaFile(any(), any());
-    }
-
-    @Test
-    public void testArchiveLimitHigher() {
-        AppConfig mockAppConfig = MockAppConfig.rebuildMock();
-        when(mockAppConfig.isArchivalMode()).thenReturn(true);
-        when(mockAppConfig.getArchivalLimit()).thenReturn(10);
-        ResourceManagerImpl resourceManager = getResourceManagerImpl(mockAppConfig);
-
-        Resource resource = getResource("testArchiveLimitHigher");
-        resourceManager.cleanArchiveVersions(resource);
-
-        assertEquals(resource.getVersionHistory().size(), 6);
-        verify(mockDataDir, times(0)).resourceDwcaFile(any(), any());
-    }
-
-    @Test
-    public void testArchiveLimitLower() {
-        String resourceName = "testArchiveLimitLower";
-        AppConfig mockAppConfig = MockAppConfig.rebuildMock();
-        when(mockAppConfig.isArchivalMode()).thenReturn(true);
-        when(mockAppConfig.getArchivalLimit()).thenReturn(2);
-        ResourceManagerImpl resourceManager = getResourceManagerImpl(mockAppConfig);
-
-        Resource resource = getResource(resourceName);
-        resourceManager.cleanArchiveVersions(resource);
-
-        assertEquals(resource.getVersionHistory().size(), 6);
-        verify(mockDataDir, times(4)).resourceDwcaFile(any(), any());
-        verify(mockDataDir, times(1)).resourceDwcaFile(resourceName, BigDecimal.valueOf(2.3));
-        verify(mockDataDir, times(1)).resourceDwcaFile(resourceName, BigDecimal.valueOf(2.2));
-        verify(mockDataDir, times(1)).resourceDwcaFile(resourceName, BigDecimal.valueOf(2.1));
-        verify(mockDataDir, times(1)).resourceDwcaFile(resourceName, BigDecimal.valueOf(2.0));
-    }
-=======
-import java.util.ArrayList;
-import java.util.List;
-
-import static org.junit.Assert.assertEquals;
-import static org.mockito.Matchers.anyObject;
-import static org.mockito.Matchers.anyString;
-import static org.mockito.Mockito.mock;
-import static org.mockito.Mockito.when;
 
 public class ArchivalModeTest {
 
@@ -243,6 +100,7 @@
     resourceManager.cleanArchiveVersions(resource);
 
     assertEquals(resource.getVersionHistory().size(), 6);
+    verify(mockDataDir, times(0)).resourceDwcaFile(any(), any());
   }
 
   @Test
@@ -255,6 +113,7 @@
     resourceManager.cleanArchiveVersions(resource);
 
     assertEquals(resource.getVersionHistory().size(), 6);
+    verify(mockDataDir, times(0)).resourceDwcaFile(any(), any());
   }
 
   @Test
@@ -268,6 +127,7 @@
     resourceManager.cleanArchiveVersions(resource);
 
     assertEquals(resource.getVersionHistory().size(), 6);
+    verify(mockDataDir, times(0)).resourceDwcaFile(any(), any());
   }
 
   @Test
@@ -281,6 +141,7 @@
     resourceManager.cleanArchiveVersions(resource);
 
     assertEquals(resource.getVersionHistory().size(), 6);
+    verify(mockDataDir, times(0)).resourceDwcaFile(any(), any());
   }
 
   @Test
@@ -294,21 +155,25 @@
     resourceManager.cleanArchiveVersions(resource);
 
     assertEquals(resource.getVersionHistory().size(), 6);
+    verify(mockDataDir, times(0)).resourceDwcaFile(any(), any());
   }
 
   @Test
   public void testArchiveLimitLower() {
+    String resourceName = "testArchiveLimitLower";
     AppConfig mockAppConfig = MockAppConfig.rebuildMock();
     when(mockAppConfig.isArchivalMode()).thenReturn(true);
     when(mockAppConfig.getArchivalLimit()).thenReturn(2);
     ResourceManagerImpl resourceManager = getResourceManagerImpl(mockAppConfig);
 
-    Resource resource = getResource("testArchiveLimitLower");
+    Resource resource = getResource(resourceName);
     resourceManager.cleanArchiveVersions(resource);
 
-    assertEquals(resource.getVersionHistory().size(), 2);
-    assertEquals(resource.getVersionHistory().get(0).getVersion(), "2.5");
-    assertEquals(resource.getVersionHistory().get(1).getVersion(), "2.4");
+    assertEquals(resource.getVersionHistory().size(), 6);
+    verify(mockDataDir, times(4)).resourceDwcaFile(any(), any());
+    verify(mockDataDir, times(1)).resourceDwcaFile(resourceName, BigDecimal.valueOf(2.3));
+    verify(mockDataDir, times(1)).resourceDwcaFile(resourceName, BigDecimal.valueOf(2.2));
+     verify(mockDataDir, times(1)).resourceDwcaFile(resourceName, BigDecimal.valueOf(2.1));
+    verify(mockDataDir, times(1)).resourceDwcaFile(resourceName, BigDecimal.valueOf(2.0));
   }
->>>>>>> c65b7eb7
 }